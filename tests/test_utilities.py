--- conflicted
+++ resolved
@@ -156,7 +156,6 @@
     t2 = time.time()
     print 'time for %s = %.2f'%(funcname(),t2-t1)
 
-<<<<<<< HEAD
 def test_interleaveImages():
     import time
     t1 = time.time()
@@ -304,7 +303,8 @@
     
     t2 = time.time()
     print 'time for %s = %.2f'%(funcname(),t2-t1)
-=======
+
+
 def test_python_LRU_Cache():
     f = lambda x: x+1
     size = 10
@@ -344,7 +344,6 @@
         cache.resize(i)
         assert (newsize - (i - 1),) not in cache.cache
 
->>>>>>> b5596576
 
 if __name__ == "__main__":
     test_roll2d_circularity()
@@ -353,8 +352,5 @@
     test_kxky()
     test_kxky_plusone()
     test_check_all_contiguous()
-<<<<<<< HEAD
     test_interleaveImages()
-=======
-    test_python_LRU_Cache()
->>>>>>> b5596576
+    test_python_LRU_Cache()