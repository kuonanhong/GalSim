import numpy as np
import os
import sys

imgdir = os.path.join(".", "SBProfile_comparison_images") # Directory containing the reference
                                                          # images. 

try:
    import galsim
except ImportError:
    path, filename = os.path.split(__file__)
    sys.path.append(os.path.abspath(os.path.join(path, "..")))
    import galsim

# Setup info for image tests
testshape = (4, 4)  # shape of image arrays for all tests
ntypes = 4
types = [np.int16, np.int32, np.float32, np.float64]
ftypes = [np.float32, np.float64]
tchar = ['S', 'I', 'F', 'D']
ftchar = ['F', 'D']

ref_array = np.array([[00, 10, 20, 30], [01, 11, 21, 31], [02, 12, 22, 32],
                      [03, 13, 23, 33]]).astype(types[0])

# For photon shooting, we calculate the number of photons to use based on the target
# accuracy we are shooting for.  (Pun intended.)
# For each pixel,
# uncertainty = sqrt(N_pix) * flux_photon = sqrt(N_tot * flux_pix / flux_tot) * flux_tot / N_tot
#             = sqrt(flux_pix) * sqrt(flux_tot) / sqrt(N_tot)
# This is largest for the brightest pixel.  So we use:
# N = flux_max * flux_tot / photon_shoot_accuracy^2
photon_shoot_accuracy = 2.e-3
# The number of decimal places at which to test the photon shooting
photon_decimal_test = 2

# for radius tests - specify half-light-radius, FHWM, sigma to be compared with high-res image (with
# pixel scale chosen iteratively until convergence is achieved, beginning with test_dx)
test_hlr = 1.0
test_fwhm = 1.0
test_sigma = 1.0
test_scale = 1.0
test_dx = 0.2
test_sersic_n = [1.5, 2.5]
target_precision = 0.004 # convergence criterion governing choice of pixel scale
init_ratio = 1000.0 # a junk value to start with
convergence_value = init_ratio # a junk value to start with, should be >> target_precision

# define some functions to carry out computations that are carried out by several of the tests

def getRGrid(image1):
    # function to get the value of radius from the image center at the position of each pixel
    xgrid, ygrid = np.meshgrid(np.arange(np.shape(image1.array)[0]) + image1.getXMin(),
                               np.arange(np.shape(image1.array)[1]) + image1.getYMin())
    xcent = np.mean(xgrid * image1.array) / np.mean(image1.array)
    ycent = np.mean(ygrid * image1.array) / np.mean(image1.array)
    rgrid = np.sqrt((xgrid-xcent)**2 + (ygrid-ycent)**2)
    return rgrid

def getIntegratedFlux(image1, radius):
    # integrate to compute the flux in an image within some chosen radius [units: pixels], in a
    # clunky but transparent way -- will only be reasonably accurate for high-resolution images.
    return np.sum(image1.array[np.where(getRGrid(image1) < radius)])

def getIntensityAtRadius(image1, radius):
    # get the intensity in an image at some chosen radius [units: pixels] from the center, in a
    # clunky yet transparent way -- will only be reasonably accurate for high-resolution images, not
    # right at the center.
    rgrid = getRGrid(image1)
    rvec = np.arange(1., np.max(rgrid), 1.)
    Ivec = 0 * rvec
    rgrid_nearest = (np.round(rgrid)).astype(np.integer)
    ind_below = np.max(np.where(rvec < radius))
    ind_above = np.min(np.where(rvec >= radius))
    newvec = image1.array[np.where(rgrid_nearest == ind_below)]
    Ibelow = np.sum(newvec)/len(newvec)
    newvec = image1.array[np.where(rgrid_nearest == ind_above)]
    Iabove = np.sum(newvec)/len(newvec)
    delta = (radius - rvec[ind_below])/(rvec[ind_above]-rvec[ind_below])
    return (delta*Iabove + (1.0-delta)*Ibelow)

def printval(image1, image2):
    print "New, saved array sizes: ", np.shape(image1.array), np.shape(image2.array)
    print "Sum of values: ", np.sum(image1.array), np.sum(image2.array)
    print "Minimum image value: ", np.min(image1.array), np.min(image2.array)
    print "Maximum image value: ", np.max(image1.array), np.max(image2.array)
    print "Peak location: ", image1.array.argmax(), image2.array.argmax()
    print "Moments Mx, My, Mxx, Myy, Mxy for new array: "
    getmoments(image1)
    print "Moments Mx, My, Mxx, Myy, Mxy for saved array: "
    getmoments(image2)

def getmoments(image1):
    xgrid, ygrid = np.meshgrid(np.arange(np.shape(image1.array)[0]) + image1.getXMin(), 
                               np.arange(np.shape(image1.array)[1]) + image1.getYMin())
    mx = np.mean(xgrid * image1.array) / np.mean(image1.array)
    my = np.mean(ygrid * image1.array) / np.mean(image1.array)
    mxx = np.mean(((xgrid-mx)**2) * image1.array) / np.mean(image1.array)
    myy = np.mean(((ygrid-my)**2) * image1.array) / np.mean(image1.array)
    mxy = np.mean((xgrid-mx) * (ygrid-my) * image1.array) / np.mean(image1.array)
    print "    ", mx-image1.getXMin(), my-image1.getYMin(), mxx, myy, mxy

def convertToShear(e1,e2):
    # Convert a distortion (e1,e2) to a shear (g1,g2)
    import math
    e = math.sqrt(e1*e1 + e2*e2)
    g = math.tanh( 0.5 * math.atanh(e) )
    g1 = e1 * (g/e)
    g2 = e2 * (g/e)
    return (g1,g2)

def do_shoot(prof, img, dx, name):
    print 'Start do_shoot'
    # Test photon shooting for a particular profile (given as prof). 
    # Since shooting implicitly convolves with the pixel, we need to compare it to 
    # the given profile convolved with a pixel.
    pix = galsim.Pixel(xw=dx)
    compar = galsim.Convolve(prof,pix)
    compar.draw(img,dx=dx)
    flux_max = img.array.max()
    print 'flux_max = ',flux_max
    flux_tot = img.array.sum()
    print 'flux_tot = ',flux_tot
    if flux_max > 1.:
        # Since the number of photons required for a given accuracy level (in terms of 
        # number of decimal places), we rescale the comparison by the flux of the 
        # brightest pixel.
        compar /= flux_max
        img /= flux_max
        prof /= flux_max
        # The formula for number of photons needed is:
        # nphot = flux_max * flux_tot / photon_shoot_accuracy**2
        # But since we rescaled the image by 1/flux_max, it becomes
        nphot = flux_tot / flux_max / photon_shoot_accuracy**2
    else:
        nphot = flux_max * flux_tot / photon_shoot_accuracy**2
    print 'nphot = ',nphot
    img2 = img.copy()
    prof.drawShoot(img2,nphot)
    np.testing.assert_array_almost_equal(
            img2.array, img.array, photon_decimal_test,
            err_msg="Photon shooting for %s disagrees with expected result"%name)


# define a series of tests

def test_sbprofile_gaussian():
    """Test the generation of a specific Gaussian profile using SBProfile against a known result.
    """
    mySBP = galsim.SBGaussian(flux=1, sigma=1)
    savedImg = galsim.fits.read(os.path.join(imgdir, "gauss_1.fits"))
    myImg = galsim.ImageF(savedImg.bounds)
    mySBP.draw(myImg,dx=0.2)
    printval(myImg, savedImg)
    np.testing.assert_array_almost_equal(myImg.array, savedImg.array, 5,
            err_msg="Gaussian profile disagrees with expected result")
    # Repeat with the GSObject version of this:
    gauss = galsim.Gaussian(flux=1, sigma=1)
    gauss.draw(myImg,dx=0.2)
    np.testing.assert_array_almost_equal(
            myImg.array, savedImg.array, 5,
            err_msg="Using GSObject Gaussian disagrees with expected result")

    # Test photon shooting.
    do_shoot(gauss,myImg,0.2,"Gaussian")


def test_sbprofile_gaussian_properties():
    """Test some basic properties of the SBGaussian profile.
    """
    psf = galsim.SBGaussian(flux=1, sigma=1)
    # Check that we are centered on (0, 0)
    cen = galsim.PositionD(0, 0)
    np.testing.assert_equal(psf.centroid(), cen)
    # Check Fourier properties
    np.testing.assert_equal(psf.maxK(), 3.7169221888498383)
    np.testing.assert_almost_equal(psf.stepK(), 0.78539816339744828)
    np.testing.assert_equal(psf.kValue(cen), 1+0j)
    # Check input flux vs output flux
    for inFlux in np.logspace(-2, 2, 10):
        psfFlux = galsim.SBGaussian(flux=inFlux, sigma=2.)
        outFlux = psfFlux.getFlux()
        np.testing.assert_almost_equal(outFlux, inFlux)
    np.testing.assert_almost_equal(psf.xValue(cen), 0.15915494309189535)

def test_gaussian_radii():
    """Test initialization of Gaussian with different types of radius specification.
    """
    # first test half-light-radius
    my_test_dx = test_dx
    my_prev_ratio = init_ratio
    my_convergence_value = convergence_value
    while (my_convergence_value > target_precision):
        test_gal = galsim.Gaussian(flux = 1., half_light_radius = test_hlr)
        test_gal_image = test_gal.draw(dx = my_test_dx)
        my_ratio = getIntegratedFlux(test_gal_image, test_hlr/my_test_dx) / \
                np.sum(test_gal_image.array)
        my_convergence_value = np.fabs((my_ratio - my_prev_ratio)/my_prev_ratio)
        my_prev_ratio = my_ratio
        my_test_dx /= 2.0
    np.testing.assert_almost_equal(my_ratio, 0.5, decimal = 2,
            err_msg="Error in Gaussian constructor with half-light radius")
    # then test sigma
    my_test_dx = test_dx
    my_prev_ratio = init_ratio
    my_convergence_value = convergence_value
    while (my_convergence_value > target_precision):
        test_gal = galsim.Gaussian(flux = 1., sigma = test_sigma)
        test_gal_image = test_gal.draw(dx = my_test_dx)
        my_ratio = getIntensityAtRadius(test_gal_image, test_sigma/my_test_dx) / \
                np.max(test_gal_image.array)
        my_convergence_value = np.fabs((my_ratio - my_prev_ratio)/my_prev_ratio)
        my_prev_ratio = my_ratio
        my_test_dx /= 2.0
    np.testing.assert_almost_equal(my_ratio, np.exp(-0.5), decimal = 2,
            err_msg="Error in Gaussian constructor with sigma")
    # then test FWHM
    my_test_dx = test_dx
    my_prev_ratio = init_ratio
    my_convergence_value = convergence_value
    while (my_convergence_value > target_precision):
        test_gal = galsim.Gaussian(flux = 1., fwhm = test_fwhm)
        test_gal_image = test_gal.draw(dx = my_test_dx)
        my_ratio = getIntensityAtRadius(test_gal_image, 0.5*test_fwhm/my_test_dx) / \
                np.max(test_gal_image.array)
        my_convergence_value = np.fabs((my_ratio - my_prev_ratio)/my_prev_ratio)
        my_prev_ratio = my_ratio
        my_test_dx /= 2.0
    np.testing.assert_almost_equal(my_ratio, 0.5, decimal = 2,
            err_msg="Error in Gaussian constructor with FWHM")

def test_sbprofile_exponential():
    """Test the generation of a specific exp profile using SBProfile against a known result. 
    """
    re = 1.0
    r0 = re/1.67839
    mySBP = galsim.SBExponential(flux=1., scale_radius=r0)
    savedImg = galsim.fits.read(os.path.join(imgdir, "exp_1.fits"))
    myImg = galsim.ImageF(savedImg.bounds)
    mySBP.draw(myImg,dx=0.2)
    printval(myImg, savedImg)
    np.testing.assert_array_almost_equal(myImg.array, savedImg.array, 5,
            err_msg="Exponential profile disagrees with expected result") 
    # Repeat with the GSObject version of this:
    expon = galsim.Exponential(flux=1., scale_radius=r0)
    expon.draw(myImg,dx=0.2)
    np.testing.assert_array_almost_equal(
            myImg.array, savedImg.array, 5,
            err_msg="Using GSObject Exponential disagrees with expected result")

    # Test photon shooting.
    do_shoot(expon,myImg,0.2,"Exponential")


def test_exponential_radii():
    """Test initialization of Exponential with different types of radius specification.
    """
    # first test half-light-radius
    my_test_dx = test_dx
    my_prev_ratio = init_ratio
    my_convergence_value = convergence_value
    while (my_convergence_value > target_precision):
        test_gal = galsim.Exponential(flux = 1., half_light_radius = test_hlr)
        test_gal_image = test_gal.draw(dx = my_test_dx)
        my_ratio = getIntegratedFlux(test_gal_image, test_hlr/my_test_dx) / \
                np.sum(test_gal_image.array)
        my_convergence_value = np.fabs((my_ratio - my_prev_ratio)/my_prev_ratio)
        my_prev_ratio = my_ratio
        my_test_dx /= 2.0
    np.testing.assert_almost_equal(my_ratio, 0.5, decimal = 2,
            err_msg="Error in Exponential constructor with half-light radius")
    # then test scale
    my_test_dx = test_dx
    my_prev_ratio = init_ratio
    my_convergence_value = convergence_value
    while (my_convergence_value > target_precision):
        test_gal = galsim.Exponential(flux = 1., scale_radius = test_scale)
        test_gal_image = test_gal.draw(dx = my_test_dx)
        my_ratio = getIntensityAtRadius(test_gal_image, test_scale/my_test_dx) / \
                np.max(test_gal_image.array)
        my_convergence_value = np.fabs((my_ratio - my_prev_ratio)/my_prev_ratio)
        my_prev_ratio = my_ratio
        my_test_dx /= 2.0
    np.testing.assert_almost_equal(my_ratio, np.exp(-1.0), decimal = 2,
            err_msg="Error in Exponential constructor with scale radius")

def test_sbprofile_sersic():
    """Test the generation of a specific Sersic profile using SBProfile against a known result.
    """
    mySBP = galsim.SBSersic(n=3, flux=1, half_light_radius=1)
    savedImg = galsim.fits.read(os.path.join(imgdir, "sersic_3_1.fits"))
    myImg = galsim.ImageF(savedImg.bounds)
    mySBP.draw(myImg,dx=0.2)
    printval(myImg, savedImg)
    np.testing.assert_array_almost_equal(myImg.array, savedImg.array, 5,
            err_msg="Sersic profile disagrees with expected result")
    # Repeat with the GSObject version of this:
    sersic = galsim.Sersic(n=3, flux=1, half_light_radius=1)
    sersic.draw(myImg,dx=0.2)
    np.testing.assert_array_almost_equal(
            myImg.array, savedImg.array, 5,
            err_msg="Using GSObject Sersic disagrees with expected result")

    # Test photon shooting.
    # Convolve with a small gaussian to smooth out the central peak.
    sersic2 = galsim.Convolve(sersic, galsim.Gaussian(sigma=0.3))
    do_shoot(sersic2,myImg,0.2,"Sersic")


def test_sersic_radii():
    """Test initialization of Sersic with different types of radius specification.
    """
    # test half-light-radius
    for sersicn in test_sersic_n:
        my_test_dx = test_dx
        my_prev_ratio = init_ratio
        my_convergence_value = convergence_value
        while (my_convergence_value > target_precision):
            test_gal = galsim.Sersic(sersicn, flux = 1., half_light_radius = test_hlr)
            test_gal_image = test_gal.draw(dx = my_test_dx)
            my_ratio = getIntegratedFlux(test_gal_image, test_hlr/my_test_dx) / \
                    np.sum(test_gal_image.array)
            my_convergence_value = np.fabs((my_ratio - my_prev_ratio)/my_prev_ratio)
            my_prev_ratio = my_ratio
            my_test_dx /= 2.0
        np.testing.assert_almost_equal(my_ratio, 0.5, decimal = 2,
                err_msg="Error in Sersic constructor with half-light radius")

def test_sbprofile_airy():
    """Test the generation of a specific Airy profile using SBProfile against a known result.
    """
    mySBP = galsim.SBAiry(D=0.8, obs=0.1, flux=1)
    savedImg = galsim.fits.read(os.path.join(imgdir, "airy_.8_.1.fits"))
    myImg = galsim.ImageF(savedImg.bounds)
    mySBP.draw(myImg,dx=0.2)
    printval(myImg, savedImg)
    np.testing.assert_array_almost_equal(myImg.array, savedImg.array, 5,
            err_msg="Airy profile disagrees with expected result") 
    # Repeat with the GSObject version of this:
    airy = galsim.Airy(D=0.8, obs=0.1, flux=1)
    airy.draw(myImg,dx=0.2)
    np.testing.assert_array_almost_equal(
            myImg.array, savedImg.array, 5,
            err_msg="Using GSObject Airy disagrees with expected result")

    # Test photon shooting.
    do_shoot(airy,myImg,0.2,"Airy")


def test_sbprofile_box():
    """Test the generation of a specific box profile using SBProfile against a known result.
    """
    mySBP = galsim.SBBox(xw=1, yw=1, flux=1)
    savedImg = galsim.fits.read(os.path.join(imgdir, "box_1.fits"))
    myImg = galsim.ImageF(savedImg.bounds)
    mySBP.draw(myImg,dx=0.2)
    printval(myImg, savedImg)
    np.testing.assert_array_almost_equal(myImg.array, savedImg.array, 5,
            err_msg="Box profile disagrees with expected result") 
    # Repeat with the GSObject version of this:
    pixel = galsim.Pixel(xw=1, yw=1, flux=1)
    pixel.draw(myImg,dx=0.2)
    np.testing.assert_array_almost_equal(
            myImg.array, savedImg.array, 5,
            err_msg="Using GSObject Pixel disagrees with expected result")

    # Test photon shooting.
    do_shoot(pixel,myImg,0.2,"Pixel")


def test_sbprofile_moffat():
    """Test the generation of a specific Moffat profile using SBProfile against a known result.
    """
    mySBP = galsim.SBMoffat(beta=2, truncationFWHM=5, flux=1, half_light_radius=1)
    savedImg = galsim.fits.read(os.path.join(imgdir, "moffat_2_5.fits"))
    myImg = galsim.ImageF(savedImg.bounds)
    mySBP.draw(myImg,dx=0.2)
    printval(myImg, savedImg)
    np.testing.assert_array_almost_equal(myImg.array, savedImg.array, 5,
            err_msg="Moffat profile disagrees with expected result") 
    # Repeat with the GSObject version of this:
    moffat = galsim.Moffat(beta=2, truncationFWHM=5, flux=1, half_light_radius=1)
    moffat.draw(myImg,dx=0.2)
    np.testing.assert_array_almost_equal(
            myImg.array, savedImg.array, 5,
            err_msg="Using GSObject Moffat disagrees with expected result")

    # Test photon shooting.
    do_shoot(moffat,myImg,0.2,"Moffat")


def test_sbprofile_moffat_properties():
    """Test some basic properties of the SBMoffat profile.
    """
    psf = galsim.SBMoffat(beta=2.0, truncationFWHM=2, flux=1.8, half_light_radius=1)
    # Check that we are centered on (0, 0)
    cen = galsim.PositionD(0, 0)
    np.testing.assert_equal(psf.centroid(), cen)
    # Check Fourier properties
    np.testing.assert_almost_equal(psf.maxK(), 11.569262763913111)
    np.testing.assert_almost_equal(psf.stepK(), 1.0695706520648969)
    np.testing.assert_almost_equal(psf.kValue(cen), 1.8+0j)
    # Check input flux vs output flux
    for inFlux in np.logspace(-2, 2, 10):
        psfFlux = galsim.SBMoffat(2.0, truncationFWHM=2, flux=inFlux, half_light_radius=1)
        outFlux = psfFlux.getFlux()
        np.testing.assert_almost_equal(outFlux, inFlux)
    np.testing.assert_almost_equal(psf.xValue(cen), 0.50654651638242509)

def test_moffat_radii():
    """Test initialization of Moffat with different types of radius specification.
    """
    test_beta = 2.
    # first test half-light-radius
    my_test_dx = test_dx
    my_prev_ratio = init_ratio
    my_convergence_value = convergence_value
    while (my_convergence_value > target_precision):
        test_gal = galsim.Moffat(beta=test_beta, truncationFWHM=5, flux = 1.,
                half_light_radius = test_hlr)
        test_gal_image = test_gal.draw(dx = my_test_dx)
        my_ratio = getIntegratedFlux(test_gal_image, test_hlr/my_test_dx) / \
                np.sum(test_gal_image.array)
        my_convergence_value = np.fabs((my_ratio - my_prev_ratio)/my_prev_ratio)
        my_prev_ratio = my_ratio
        my_test_dx /= 2.0
    np.testing.assert_almost_equal(my_ratio, 0.5, decimal = 2,
            err_msg="Error in Moffat constructor with half-light radius")
    # then test scale -- later!  this method takes too long
    # then test FWHM -- later!  this method takes too long

def test_sbprofile_smallshear():
    """Test the application of a small shear to a Gaussian SBProfile against a known result.
    """
    mySBP = galsim.SBGaussian(flux=1, sigma=1)
    e1 = 0.02
    e2 = 0.02
    mySBP_shear = mySBP.shear(e1,e2)
    savedImg = galsim.fits.read(os.path.join(imgdir, "gauss_smallshear.fits"))
    myImg = galsim.ImageF(savedImg.bounds)
    mySBP_shear.draw(myImg,dx=0.2)
    printval(myImg, savedImg)
    np.testing.assert_array_almost_equal(myImg.array, savedImg.array, 5,
        err_msg="Small-shear Gaussian profile disagrees with expected result")
    # Repeat with the GSObject version of this:
    gauss = galsim.Gaussian(flux=1, sigma=1)
    gauss.applyDistortion(galsim.Ellipse(e1,e2))
    gauss.draw(myImg,dx=0.2)
    np.testing.assert_array_almost_equal(
            myImg.array, savedImg.array, 5,
            err_msg="Using GSObject applyDistortion disagrees with expected result")
    # The GSObject applyShear uses gamma version of shear, rather than distortion,
    # which is what SBProfile (confusingly) uses.  So figure out the corresponding gamma:
    g1,g2 = convertToShear(e1,e2)
    gauss = galsim.Gaussian(flux=1, sigma=1)
    gauss.applyShear(g1,g2)
    gauss.draw(myImg,dx=0.2)
    np.testing.assert_array_almost_equal(
            myImg.array, savedImg.array, 5,
            err_msg="Using GSObject applyShear disagrees with expected result")
 
    # Test photon shooting.
    do_shoot(gauss,myImg,0.2,"sheared Gaussian")


def test_sbprofile_largeshear():
    """Test the application of a large shear to a Sersic SBProfile against a known result.
    """
    mySBP = galsim.SBDeVaucouleurs(flux=1, half_light_radius=1)
    e1 = 0.0
    e2 = 0.5
    mySBP_shear = mySBP.shear(e1,e2)
    savedImg = galsim.fits.read(os.path.join(imgdir, "sersic_largeshear.fits"))
    myImg = galsim.ImageF(savedImg.bounds)
    mySBP_shear.draw(myImg,dx=0.2)
    printval(myImg, savedImg)
    np.testing.assert_array_almost_equal(myImg.array, savedImg.array, 5,
        err_msg="Large-shear DeVauc profile disagrees with expected result")
    # Repeat with the GSObject version of this:
    devauc = galsim.DeVaucouleurs(flux=1, half_light_radius=1)
    devauc.applyDistortion(galsim.Ellipse(e1,e2))
    devauc.draw(myImg,dx=0.2)
    np.testing.assert_array_almost_equal(
            myImg.array, savedImg.array, 5,
            err_msg="Using GSObject applyDistortion disagrees with expected result")
    devauc = galsim.DeVaucouleurs(flux=1, half_light_radius=1)
    g1,g2 = convertToShear(e1,e2)
    devauc.applyShear(g1,g2)
    devauc.draw(myImg,dx=0.2)
    np.testing.assert_array_almost_equal(
            myImg.array, savedImg.array, 5,
            err_msg="Using GSObject applyShear disagrees with expected result")
 
    # Test photon shooting.
    # Convolve with a small gaussian to smooth out the central peak.
    devauc2 = galsim.Convolve(devauc, galsim.Gaussian(sigma=0.3))
    do_shoot(devauc2,myImg,0.2,"sheared DeVauc")

 
def test_sbprofile_convolve():
    """Test the convolution of a Moffat and a Box SBProfile against a known result.
    """
    mySBP = galsim.SBMoffat(beta=1.5, truncationFWHM=4, flux=1, half_light_radius=1)
    mySBP2 = galsim.SBBox(xw=0.2, yw=0.2, flux=1.)
    myConv = galsim.SBConvolve([mySBP,mySBP2])
    # Using an exact Maple calculation for the comparison.  Only accurate to 4 decimal places.
    savedImg = galsim.fits.read(os.path.join(imgdir, "moffat_pixel.fits"))
    myImg = galsim.ImageF(savedImg.bounds)
    myConv.draw(myImg,dx=0.2)
    printval(myImg, savedImg)
    np.testing.assert_array_almost_equal(myImg.array, savedImg.array, 4,
        err_msg="Moffat convolved with Box SBProfile disagrees with expected result")
    # Repeat with the GSObject version of this:
    psf = galsim.Moffat(beta=1.5, truncationFWHM=4, flux=1, half_light_radius=1)
    pixel = galsim.Pixel(xw=0.2, yw=0.2, flux=1.)
    # We'll do the real space convolution below
    conv = galsim.Convolve([psf,pixel],real_space=False)
    conv.draw(myImg,dx=0.2)
    np.testing.assert_array_almost_equal(
            myImg.array, savedImg.array, 4,
            err_msg="Using GSObject Convolve([psf,pixel]) disagrees with expected result")
    # Other ways to do the convolution:
    conv = galsim.Convolve(psf,pixel,real_space=False)
    conv.draw(myImg,dx=0.2)
    np.testing.assert_array_almost_equal(
            myImg.array, savedImg.array, 4,
            err_msg="Using GSObject Convolve(psf,pixel) disagrees with expected result")
<<<<<<< HEAD
=======
    conv = galsim.Convolve(psf,real_space=False)
    conv.add(pixel)
    conv.draw(myImg,dx=0.2)
    np.testing.assert_array_almost_equal(
            myImg.array, savedImg.array, 4,
            err_msg="Using GSObject Convolve(psf) with add(pixel) disagrees with expected result")
    conv = galsim.Convolve(real_space=False)
    conv.add(psf)
    conv.add(pixel)
    conv.draw(myImg,dx=0.2)
    np.testing.assert_array_almost_equal(
            myImg.array, savedImg.array, 4,
            err_msg="Using GSObject Convolve() with add both disagrees with expected result")
>>>>>>> f864d873
 
    # Test photon shooting.
    do_shoot(conv,myImg,0.2,"Moffat * Pixel")


def test_sbprofile_shearconvolve():
    """Test the convolution of a sheared Gaussian and a Box SBProfile against a known result.
    """
    mySBP = galsim.SBGaussian(flux=1, sigma=1)
    e1 = 0.04
    e2 = 0.0
    mySBP_shear = mySBP.shear(e1,e2)
    mySBP2 = galsim.SBBox(xw=0.2, yw=0.2, flux=1.)
    myConv = galsim.SBConvolve([mySBP_shear,mySBP2])
    savedImg = galsim.fits.read(os.path.join(imgdir, "gauss_smallshear_convolve_box.fits"))
    myImg = galsim.ImageF(savedImg.bounds)
    myConv.draw(myImg,dx=0.2)
    printval(myImg, savedImg)
    np.testing.assert_array_almost_equal(myImg.array, savedImg.array, 5,
        err_msg="Sheared Gaussian convolved with Box SBProfile disagrees with expected result")
    # Repeat with the GSObject version of this:
    psf = galsim.Gaussian(flux=1, sigma=1)
    g1,g2 = convertToShear(e1,e2)
    psf.applyShear(g1,g2)
    pixel = galsim.Pixel(xw=0.2, yw=0.2, flux=1.)
    conv = galsim.Convolve([psf,pixel])
    conv.draw(myImg,dx=0.2)
    np.testing.assert_array_almost_equal(
            myImg.array, savedImg.array, 5,
            err_msg="Using GSObject Convolve([psf,pixel]) disagrees with expected result")
    # Other ways to do the convolution:
    conv = galsim.Convolve(psf,pixel)
    conv.draw(myImg,dx=0.2)
    np.testing.assert_array_almost_equal(
            myImg.array, savedImg.array, 5,
            err_msg="Using GSObject Convolve(psf,pixel) disagrees with expected result")
 
    # Test photon shooting.
    do_shoot(conv,myImg,0.2,"sheared Gaussian * Pixel")


def test_sbprofile_realspace_convolve():
    """Test the real-space convolution of a Moffat and a Box SBProfile against a known result.
    """
    psf = galsim.SBMoffat(beta=1.5, truncationFWHM=4, flux=1, half_light_radius=1)
    pixel = galsim.SBBox(xw=0.2, yw=0.2, flux=1.)
    conv = galsim.SBConvolve([psf,pixel],real_space=True)
    # Note: Using an image created from Maple "exact" calculations.
    saved_img = galsim.fits.read(os.path.join(imgdir, "moffat_pixel.fits"))
    img = galsim.ImageF(saved_img.bounds)
    conv.draw(img,dx=0.2)
    printval(img, saved_img)
    arg = abs(saved_img.array-img.array).argmax()
    np.testing.assert_array_almost_equal(img.array, saved_img.array, 5,
        err_msg="Moffat convolved with Box SBProfile disagrees with expected result")
    # Repeat with the GSObject version of this:
    psf = galsim.Moffat(beta=1.5, truncationFWHM=4, flux=1, half_light_radius=1)
    pixel = galsim.Pixel(xw=0.2, yw=0.2, flux=1.)
    conv = galsim.Convolve([psf,pixel],real_space=True)
    conv.draw(img,dx=0.2)
    np.testing.assert_array_almost_equal(
            img.array, saved_img.array, 5,
            err_msg="Using GSObject Convolve([psf,pixel]) disagrees with expected result")
    # Other ways to do the convolution:
    conv = galsim.Convolve(psf,pixel,real_space=True)
    conv.draw(img,dx=0.2)
    np.testing.assert_array_almost_equal(
            img.array, saved_img.array, 5,
            err_msg="Using GSObject Convolve(psf,pixel) disagrees with expected result")
    # The real-space convolution algorithm is not (trivially) independent of the order of
    # the two things being convolved.  So check the opposite order.
    conv = galsim.Convolve([pixel,psf],real_space=True)
    conv.draw(img,dx=0.2)
    np.testing.assert_array_almost_equal(
            img.array, saved_img.array, 5,
            err_msg="Using GSObject Convolve([pixel,psf]) disagrees with expected result")
 

def test_sbprofile_realspace_distorted_convolve():
    """
    The same as above, but both the Moffat and the Box are sheared, rotated and shifted
    to stress test the code that deals with this for real-space convolutions that wouldn't
    be tested otherwise.
    """
    psf = galsim.SBMoffat(beta=1.5, truncationFWHM=4, flux=1, half_light_radius=1)
    psf_shear = galsim.Shear()
    psf_shear.setG1G2(0.11,0.17)
    psf1 = psf.shear(psf_shear.getE1(),psf_shear.getE2())
    psf2 = psf1.rotate(13 * galsim.degrees)
    pixel = galsim.SBBox(xw=0.2, yw=0.2, flux=1.)
    pixel_shear = galsim.Shear()
    pixel_shear.setG1G2(0.2,0.0)
    pixel1 = pixel.shear(pixel_shear.getE1(),pixel_shear.getE2())
    pixel2 = pixel1.rotate(80 * galsim.degrees)
    pixel3 = pixel2.shift(0.13,0.27)
    conv = galsim.SBConvolve([psf2,pixel3],real_space=True)

    # Note: Using an image created from Maple "exact" calculations.
    saved_img = galsim.fits.read(os.path.join(imgdir, "moffat_pixel_distorted.fits"))
    img = galsim.ImageF(saved_img.bounds)
    conv.draw(img,dx=0.2)
    printval(img, saved_img)
    np.testing.assert_array_almost_equal(img.array, saved_img.array, 5,
        err_msg="distorted Moffat convolved with distorted Box disagrees with expected result")

    # Repeat with the GSObject version of this:
    psf = galsim.Moffat(beta=1.5, truncationFWHM=4, flux=1, half_light_radius=1)
    psf.applyShear(0.11,0.17)
    psf.applyRotation(13 * galsim.degrees)
    pixel = galsim.Pixel(xw=0.2, yw=0.2, flux=1.)
    pixel.applyShear(0.2,0.0)
    pixel.applyRotation(80 * galsim.degrees)
    pixel.applyShift(0.13,0.27)
    # NB: real-space is chosen automatically
    conv = galsim.Convolve([psf,pixel])
    conv.draw(img,dx=0.2)
    np.testing.assert_array_almost_equal(
            img.array, saved_img.array, 5,
            err_msg="Using Convolve([psf,pixel]) (distorted) disagrees with expected result")
    # Other ways to do the convolution:
    conv = galsim.Convolve(psf,pixel)
    conv.draw(img,dx=0.2)
    np.testing.assert_array_almost_equal(
            img.array, saved_img.array, 5,
            err_msg="Using Convolve(psf,pixel) (distorted) disagrees with expected result")
    # The real-space convolution algorithm is not (trivially) independent of the order of
    # the two things being convolved.  So check the opposite order.
    conv = galsim.Convolve([pixel,psf])
    conv.draw(img,dx=0.2)
    np.testing.assert_array_almost_equal(
            img.array, saved_img.array, 5,
            err_msg="Using Convolve([pixel,psf]) (distorted) disagrees with expected result")
 
def test_sbprofile_realspace_shearconvolve():
    """Test the real-space convolution of a sheared Gaussian and a Box SBProfile against a 
       known result.
    """
    psf = galsim.SBGaussian(flux=1, sigma=1)
    e1 = 0.04
    e2 = 0.0
    psf_shear = psf.shear(e1,e2)
    pix = galsim.SBBox(xw=0.2, yw=0.2, flux=1.)
    conv = galsim.SBConvolve([psf_shear,pix],real_space=True)
    saved_img = galsim.fits.read(os.path.join(imgdir, "gauss_smallshear_convolve_box.fits"))
    img = galsim.ImageF(saved_img.bounds)
    conv.draw(img,dx=0.2)
    printval(img, saved_img)
    np.testing.assert_array_almost_equal(img.array, saved_img.array, 5,
        err_msg="Sheared Gaussian convolved with Box SBProfile disagrees with expected result")
    # Repeat with the GSObject version of this:
    psf = galsim.Gaussian(flux=1, sigma=1)
    g1,g2 = convertToShear(e1,e2)
    psf.applyShear(g1,g2)
    pixel = galsim.Pixel(xw=0.2, yw=0.2, flux=1.)
    conv = galsim.Convolve([psf,pixel],real_space=True)
    conv.draw(img,dx=0.2)
    np.testing.assert_array_almost_equal(
            img.array, saved_img.array, 5,
            err_msg="Using GSObject Convolve([psf,pixel]) disagrees with expected result")
    # Other ways to do the convolution:
    conv = galsim.Convolve(psf,pixel,real_space=True)
    conv.draw(img,dx=0.2)
    np.testing.assert_array_almost_equal(
            img.array, saved_img.array, 5,
            err_msg="Using GSObject Convolve(psf,pixel) disagrees with expected result")
    # The real-space convolution algorithm is not (trivially) independent of the order of
    # the two things being convolved.  So check the opposite order.
    conv = galsim.Convolve([pixel,psf],real_space=True)
    conv.draw(img,dx=0.2)
    np.testing.assert_array_almost_equal(
            img.array, saved_img.array, 5,
            err_msg="Using GSObject Convolve([pixel,psf]) disagrees with expected result")

def test_sbprofile_rotate():
    """Test the 45 degree rotation of a sheared Sersic profile against a known result.
    """
    mySBP = galsim.SBSersic(n=2.5, flux=1, half_light_radius=1)
    mySBP_shear = mySBP.shear(0.2, 0.0)
    mySBP_shear_rotate = mySBP_shear.rotate(45.0 * galsim.degrees)
    savedImg = galsim.fits.read(os.path.join(imgdir, "sersic_ellip_rotated.fits"))
    myImg = galsim.ImageF(savedImg.bounds)
    mySBP_shear_rotate.draw(myImg,dx=0.2)
    printval(myImg, savedImg)
    np.testing.assert_array_almost_equal(myImg.array, savedImg.array, 5,
        err_msg="45-degree rotated elliptical Gaussian disagrees with expected result")
    # Repeat with the GSObject version of this:
    gal = galsim.Sersic(n=2.5, flux=1, half_light_radius=1)
    gal.applyDistortion(galsim.Ellipse(0.2,0.0));
    gal.applyRotation(45.0 * galsim.degrees)
    gal.draw(myImg,dx=0.2)
    np.testing.assert_array_almost_equal(
            myImg.array, savedImg.array, 5,
            err_msg="Using GSObject applyRotation disagrees with expected result")
 
    # Test photon shooting.
    # Convolve with a small gaussian to smooth out the central peak.
    gal2 = galsim.Convolve(gal, galsim.Gaussian(sigma=0.3))
    do_shoot(gal2,myImg,0.2,"rotated sheared Sersic")


def test_sbprofile_mag():
    """Test the magnification (size x 1.5) of an exponential profile against a known result.
    """
    re = 1.0
    r0 = re/1.67839
    mySBP = galsim.SBExponential(flux=1, scale_radius=r0)
    myEll = galsim.Ellipse(0., 0., np.log(1.5))
    mySBP_mag = mySBP.distort(myEll)
    savedImg = galsim.fits.read(os.path.join(imgdir, "exp_mag.fits"))
    myImg = galsim.ImageF(savedImg.bounds)
    mySBP_mag.draw(myImg,dx=0.2)
    printval(myImg, savedImg)
    np.testing.assert_array_almost_equal(myImg.array, savedImg.array, 5,
        err_msg="Magnification (x1.5) of exponential SBProfile disagrees with expected result")
    # Repeat with the GSObject version of this:
    gal = galsim.Exponential(flux=1, scale_radius=r0)
    gal.applyDistortion(myEll)
    gal.draw(myImg,dx=0.2)
    np.testing.assert_array_almost_equal(
            myImg.array, savedImg.array, 5,
            err_msg="Using GSObject applyDistortion disagrees with expected result")
 
    # Test photon shooting.
    do_shoot(gal,myImg,0.2,"dilated Exponential")


def test_sbprofile_add():
    """Test the addition of two rescaled Gaussian profiles against a known double Gaussian result.
    """
    mySBP = galsim.SBGaussian(flux=0.75, sigma=1)
    mySBP2 = galsim.SBGaussian(flux=0.25, sigma=3)
    myAdd = galsim.SBAdd(mySBP, mySBP2)
    savedImg = galsim.fits.read(os.path.join(imgdir, "double_gaussian.fits"))
    myImg = galsim.ImageF(savedImg.bounds)
    myAdd.draw(myImg,dx=0.2)
    printval(myImg, savedImg)
    np.testing.assert_array_almost_equal(myImg.array, savedImg.array, 5,
        err_msg="Addition of two rescaled Gaussian profiles disagrees with expected result")
    # Repeat with the GSObject version of this:
    gauss1 = galsim.Gaussian(flux=0.75, sigma=1)
    gauss2 = galsim.Gaussian(flux=0.25, sigma=3)
    sum = galsim.Add(gauss1,gauss2)
    sum.draw(myImg,dx=0.2)
    printval(myImg, savedImg)
    np.testing.assert_array_almost_equal(myImg.array, savedImg.array, 5,
        err_msg="Using GSObject Add(gauss1,gauss2) disagrees with expected result")
    # Other ways to do the sum:
    sum = gauss1 + gauss2
    sum.draw(myImg,dx=0.2)
    printval(myImg, savedImg)
    np.testing.assert_array_almost_equal(myImg.array, savedImg.array, 5,
        err_msg="Using GSObject gauss1 + gauss2 disagrees with expected result")
    sum = gauss1.copy()
    sum += gauss2
    sum.draw(myImg,dx=0.2)
    printval(myImg, savedImg)
    np.testing.assert_array_almost_equal(myImg.array, savedImg.array, 5,
        err_msg="Using GSObject sum = gauss1; sum += gauss2 disagrees with expected result")
    sum = galsim.Add([gauss1,gauss2])
    sum.draw(myImg,dx=0.2)
    printval(myImg, savedImg)
    np.testing.assert_array_almost_equal(myImg.array, savedImg.array, 5,
        err_msg="Using GSObject Add([gauss1,gauss2]) disagrees with expected result")
    gauss1 = galsim.Gaussian(flux=1, sigma=1)
    gauss2 = galsim.Gaussian(flux=1, sigma=3)
    sum = 0.75 * gauss1 + 0.25 * gauss2
    sum.draw(myImg,dx=0.2)
    printval(myImg, savedImg)
    np.testing.assert_array_almost_equal(myImg.array, savedImg.array, 5,
        err_msg="Using GSObject 0.75 * gauss1 + 0.25 * gauss2 disagrees with expected result")
    sum = 0.75 * gauss1
    sum += 0.25 * gauss2
    sum.draw(myImg,dx=0.2)
    printval(myImg, savedImg)
    np.testing.assert_array_almost_equal(myImg.array, savedImg.array, 5,
        err_msg="Using GSObject sum += 0.25 * gauss2 disagrees with expected result")
 
    # Test photon shooting.
    do_shoot(sum,myImg,0.2,"sum of 2 Gaussians")


def test_sbprofile_shift():
    """Test the translation of a Box profile against a known result.
    """
    mySBP = galsim.SBBox(xw=0.2, yw=0.2, flux=1)
    mySBP_shift = mySBP.shift(0.2, -0.2)
    savedImg = galsim.fits.read(os.path.join(imgdir, "box_shift.fits"))
    myImg = galsim.ImageF(savedImg.bounds)
    mySBP_shift.draw(myImg,dx=0.2)
    printval(myImg, savedImg)
    np.testing.assert_array_almost_equal(myImg.array, savedImg.array, 5,
        err_msg="Shifted box profile disagrees with expected result")
    # Repeat with the GSObject version of this:
    pixel = galsim.Pixel(xw=0.2, yw=0.2)
    pixel.applyShift(0.2, -0.2)
    pixel.draw(myImg,dx=0.2)
    np.testing.assert_array_almost_equal(
            myImg.array, savedImg.array, 5,
            err_msg="Using GSObject applyShiift disagrees with expected result")
    print 'After applyShift test'
 
    # Test photon shooting.
    # Since photon shooting compares to a DFT convolution with a box, we can't 
    # do the shift test for a box here.  (Box * Box is very inaccurate with DFT)
    # So instead we give it a shifted Gaussian to compare with.
    gauss = galsim.Gaussian(flux=1, sigma=1)
    gauss.applyShift(0.4,-0.3)
    myImg = gauss.draw(dx=0.2)
    do_shoot(gauss,myImg,0.2,"shifted Gaussian")


def test_sbprofile_rescale():
    """Test the flux rescaling of a Sersic profile against a known result.
    """
    mySBP = galsim.SBSersic(n=3, flux=1, half_light_radius=1)
    mySBP = mySBP.setFlux(2)
    savedImg = galsim.fits.read(os.path.join(imgdir, "sersic_doubleflux.fits"))
    myImg = galsim.ImageF(savedImg.bounds)
    mySBP.draw(myImg,dx=0.2)
    printval(myImg, savedImg)
    np.testing.assert_array_almost_equal(myImg.array, savedImg.array, 5,
        err_msg="Flux-rescale sersic profile disagrees with expected result")
    # Repeat with the GSObject version of this:
    sersic = galsim.Sersic(n=3, flux=1, half_light_radius=1)
    sersic.setFlux(2)
    sersic.draw(myImg,dx=0.2)
    np.testing.assert_array_almost_equal(
            myImg.array, savedImg.array, 5,
            err_msg="Using GSObject setFlux disagrees with expected result")
    sersic = galsim.Sersic(n=3, flux=1, half_light_radius=1)
    sersic *= 2
    sersic.draw(myImg,dx=0.2)
    np.testing.assert_array_almost_equal(
            myImg.array, savedImg.array, 5,
            err_msg="Using GSObject *= 2 disagrees with expected result")
    sersic = galsim.Sersic(n=3, flux=1, half_light_radius=1)
    sersic2 = sersic * 2
    sersic2.draw(myImg,dx=0.2)
    np.testing.assert_array_almost_equal(
            myImg.array, savedImg.array, 5,
            err_msg="Using GSObject obj * 2 disagrees with expected result")
    sersic2 = 2 * sersic
    sersic2.draw(myImg,dx=0.2)
    np.testing.assert_array_almost_equal(
            myImg.array, savedImg.array, 5,
            err_msg="Using GSObject 2 * obj disagrees with expected result")
 
    # Test photon shooting.
    # Convolve with a small gaussian to smooth out the central peak.
    sersic3 = galsim.Convolve(sersic2, galsim.Gaussian(sigma=0.3))
    do_shoot(sersic3,myImg,0.2,"scaled Sersic")


def test_sbprofile_sbinterpolatedimage():
    """Test that we can make SBInterpolatedImages from Images of various types, and convert back.
    """
    # for each type, try to make an SBInterpolatedImage, and check that when we draw an image from
    # that SBInterpolatedImage that it is the same as the original
    l3 = galsim.Lanczos(3, True, 1.0E-4)
    l32d = galsim.InterpolantXY(l3)
    for array_type in ftypes:
        image_in = galsim.ImageView[array_type](ref_array.astype(array_type))
        np.testing.assert_array_equal(
            ref_array.astype(array_type),image_in.array,
            err_msg="Array from input Image differs from reference array for type %s"%array_type)
        sbinterp = galsim.SBInterpolatedImage(image_in, l32d, dx=1.0)
        test_array = np.zeros(testshape, dtype=array_type)
        image_out = galsim.ImageView[array_type](test_array)
        sbinterp.draw(image_out, dx=1.0)
        np.testing.assert_array_equal(
            ref_array.astype(array_type),image_out.array,
            err_msg="Array from output Image differs from reference array for type %s"%array_type)
 
        # Since SBInterp is an SBProfile, rather than a GSObject, we can't just
        # use the do_shoot function we've been using for the others, since a few things
        # need to be a little different.
        flux_max = image_out.array.max()
        print 'flux_max = ',flux_max
        flux_tot = image_out.array.sum()
        print 'flux_tot = ',flux_tot

        sbinterp = sbinterp.scaleFlux(1. / flux_max)
        nphot = flux_tot / flux_max / photon_shoot_accuracy**2
        print 'nphot = ',nphot
        ud = galsim.UniformDeviate()
        sbinterp.drawShoot(image_out,int(nphot),ud)

        # Compare this to a convolution of the sbinter with a pixel
        pix = galsim.SBBox(xw=1.0, yw=1.0, flux=1.)
        conv = galsim.SBConvolve([sbinterp,pix])
        image_comp = image_out.copy()
        conv.draw(image_comp, dx=1.0)
        np.testing.assert_array_almost_equal(
                image_comp.array, image_out.array, photon_decimal_test,
                err_msg="Photon shooting for interpolated image disagrees with expected result")



if __name__ == "__main__":
    test_sbprofile_gaussian()
    test_sbprofile_gaussian_properties()
    test_gaussian_radii()
    test_sbprofile_exponential()
    test_exponential_radii()
    test_sbprofile_sersic()
    test_sersic_radii()
    test_sbprofile_airy()
    test_sbprofile_box()
    test_sbprofile_moffat()
    test_sbprofile_moffat_properties()
    test_moffat_radii()
    test_sbprofile_smallshear()
    test_sbprofile_largeshear()
    test_sbprofile_convolve()
    test_sbprofile_shearconvolve()
    test_sbprofile_realspace_convolve()
    test_sbprofile_realspace_distorted_convolve()
    test_sbprofile_realspace_shearconvolve()
    test_sbprofile_rotate()
    test_sbprofile_mag()
    test_sbprofile_add()
    test_sbprofile_shift()
    test_sbprofile_rescale()
    test_sbprofile_sbinterpolatedimage()<|MERGE_RESOLUTION|>--- conflicted
+++ resolved
@@ -525,22 +525,6 @@
     np.testing.assert_array_almost_equal(
             myImg.array, savedImg.array, 4,
             err_msg="Using GSObject Convolve(psf,pixel) disagrees with expected result")
-<<<<<<< HEAD
-=======
-    conv = galsim.Convolve(psf,real_space=False)
-    conv.add(pixel)
-    conv.draw(myImg,dx=0.2)
-    np.testing.assert_array_almost_equal(
-            myImg.array, savedImg.array, 4,
-            err_msg="Using GSObject Convolve(psf) with add(pixel) disagrees with expected result")
-    conv = galsim.Convolve(real_space=False)
-    conv.add(psf)
-    conv.add(pixel)
-    conv.draw(myImg,dx=0.2)
-    np.testing.assert_array_almost_equal(
-            myImg.array, savedImg.array, 4,
-            err_msg="Using GSObject Convolve() with add both disagrees with expected result")
->>>>>>> f864d873
  
     # Test photon shooting.
     do_shoot(conv,myImg,0.2,"Moffat * Pixel")
