--- conflicted
+++ resolved
@@ -317,10 +317,7 @@
         err_msg="Left edge is not filled with the correct value")
 
     # Testing for flux conservation
-<<<<<<< HEAD
-=======
     np.random.seed(1234)
->>>>>>> e3dec728
     ipc_kernel = galsim.Image(abs(np.random.randn(3,3))) # a random kernel
     im_new = im.copy()
     # Set edges to zero since flux is not conserved at the edges otherwise
@@ -383,10 +380,7 @@
         print "SciPy found installed. Checking IPC kernel convolution against SciPy's `convolve2d`"
 
         # Generate an arbitrary kernel
-<<<<<<< HEAD
-=======
         np.random.seed(2345)
->>>>>>> e3dec728
         ipc_kernel = galsim.Image(abs(np.random.randn(3,3)))
         # Convolution requires the kernel to be flipped up-down and left-right.
         im_new = im.copy()
