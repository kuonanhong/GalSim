--- conflicted
+++ resolved
@@ -183,10 +183,7 @@
 
         bp::class_<SBProfile> pySBProfile("SBProfile", doc, bp::no_init);
         pySBProfile
-<<<<<<< HEAD
-=======
             .def(bp::init<const SBProfile &>())
->>>>>>> e0c81a94
             .def("xValue", &SBProfile::xValue,
                  "Return value of SBProfile at a chosen 2d position in real space.\n"
                  "May not be implemented for derived classes (e.g. SBConvolve) that\n"
@@ -206,17 +203,10 @@
             .def("getFlux", &SBProfile::getFlux)
             .def("scaleFlux", &SBProfile::setFlux, bp::args("fluxRatio"))
             .def("setFlux", &SBProfile::setFlux, bp::args("flux"))
-<<<<<<< HEAD
-            .def("transform", &SBProfile::transform, bp::args("e"))
-            .def("shear", &SBProfile::shear, bp::args("g1", "g2"))
-            .def("rotate", &SBProfile::rotate, bp::args("theta"))
-            .def("shift", &SBProfile::shift, bp::args("dx", "dy"))
-=======
-            .def("applyDistortion", &SBProfile::applyDistortion, bp::args("e"))
-            .def("applyShear", &SBProfile::applyShear, bp::args("e1", "e2"))
+            .def("applyTransformation", &SBProfile::applyTransformation, bp::args("e"))
+            .def("applyShear", &SBProfile::applyShear, bp::args("g1", "g2"))
             .def("applyRotation", &SBProfile::applyRotation, bp::args("theta"))
             .def("applyShift", &SBProfile::applyShift, bp::args("dx", "dy"))
->>>>>>> e0c81a94
             .def("shoot", &SBProfile::shoot, bp::args("n", "u"))
             .def("draw", (ImageView<float> (SBProfile::*)(double, int) const)&SBProfile::draw,
                  (bp::arg("dx")=0., bp::arg("wmult")=1), "default draw routine")
@@ -257,20 +247,12 @@
 
     static void wrap() {
         static char const * doc = 
-<<<<<<< HEAD
             "SBTransform is an affine transformation of another SBProfile.\n"
-=======
-            "SBDistort is an affine transformation of another SBProfile.\n"
->>>>>>> e0c81a94
             "Origin of original shape will now appear at x0.\n"
             "Flux is NOT conserved in transformation - SB is preserved."
             ;
             
-<<<<<<< HEAD
         bp::class_< SBTransform, bp::bases<SBProfile> >("SBTransform", doc, bp::no_init)
-=======
-        bp::class_< SBDistort, bp::bases<SBProfile> >("SBDistort", doc, bp::no_init)
->>>>>>> e0c81a94
             .def(bp::init<const SBProfile &, double, double, double, double, Position<double>, double >(
                      (bp::args("sbin", "mA", "mB", "mC", "mD"),
                       bp::arg("x0")=Position<double>(0.,0.),
