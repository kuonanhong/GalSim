# Copyright (c) 2012-2015 by the GalSim developers team on GitHub
# https://github.com/GalSim-developers
#
# This file is part of GalSim: The modular galaxy image simulation toolkit.
# https://github.com/GalSim-developers/GalSim
#
# GalSim is free software: redistribution and use in source and binary forms,
# with or without modification, are permitted provided that the following
# conditions are met:
#
# 1. Redistributions of source code must retain the above copyright notice, this
#    list of conditions, and the disclaimer given in the accompanying LICENSE
#    file.
# 2. Redistributions in binary form must reproduce the above copyright notice,
#    this list of conditions, and the disclaimer given in the documentation
#    and/or other materials provided with the distribution.
#

import galsim
import math
import numpy
import logging

# The psf extra output type builds an Image of the PSF at the same locations as the galaxies.

# The code the actually draws the PSF on a postage stamp.
def DrawPSFStamp(psf, config, base, bounds, offset, method, logger):
    """
    Draw an image using the given psf profile.

    @returns the resulting image.
    """
    if 'draw_method' in config:
        method = galsim.config.ParseValue(config,'draw_method',base,str)[0]
        if method not in ['auto', 'fft', 'phot', 'real_space', 'no_pixel', 'sb']:
            raise AttributeError("Invalid draw_method: %s"%method)
    else:
        method = 'auto'

<<<<<<< HEAD
    # Check for a shift specification in (1) output.psf, (2) stamp, and (3) gal
    shift = None
    if 'shift' in config:
        shift = galsim.config.ParseValue(config,'shift',base,galsim.PositionD)[0]
    elif 'shift' in base['stamp']:
        shift = galsim.config.GetCurrentValue('stamp.shift',base, galsim.PositionD)
    elif 'shift' in base['gal']:
        shift = galsim.config.GetCurrentValue('gal.shift',base, galsim.PositionD)
    if shift is not None:
        if logger and logger.isEnabledFor(logging.DEBUG):
            logger.debug('obj %d: psf shift: %s',base['obj_num'],str(shift))
        psf = psf.shift(shift)

=======
>>>>>>> 8f8339eb
    wcs = base['wcs'].local(base['image_pos'])
    im = galsim.ImageF(bounds, wcs=wcs)
    im = psf.drawImage(image=im, offset=offset, method=method)

    if 'signal_to_noise' in config:
        if method == 'phot':
            raise NotImplementedError(
                "signal_to_noise option not implemented for draw_method = phot")

        if 'image' in base and 'noise' in base['image']:
            noise_var = galsim.config.CalculateNoiseVar(base)
        else:
            raise AttributeError("Need to specify noise level when using psf.signal_to_noise")

        sn_target = galsim.config.ParseValue(config, 'signal_to_noise', base, float)[0]

        sn_meas = math.sqrt( numpy.sum(im.array**2) / noise_var )
        flux = sn_target / sn_meas
        im *= flux

    return im


# The function to call at the end of building each stamp
from .extra import ExtraOutputBuilder
class ExtraPSFBuilder(ExtraOutputBuilder):
    """Build an image that draws the PSF at the same location as each object on the main image.

    This makes the most sense when the main image consists of non-overlapping stamps, such as
    a TiledImage, since you wouldn't typically want the PSF images to overlap.  But it just
    follows whatever pattern of stamp locations the main image has.
    """
    def processStamp(self, obj_num, config, base, logger):
        # If this doesn't exist, an appropriate exception will be raised.
        psf = base['psf']['current_val']
        draw_method = galsim.config.GetCurrentValue('stamp.draw_method',base,str)
        bounds = base['current_stamp'].bounds

        # Check if we should shift the psf:
        if 'shift' in config:
            # Special: output.psf.shift = 'galaxy' means use the galaxy shift.
            if config['shift'] == 'galaxy':
                shift = galsim.config.GetCurrentValue('gal.shift',base, galsim.PositionD)
            else:
                shift = galsim.config.ParseValue(config, 'shift', base, galsim.PositionD)[0]
            if logger:
                logger.debug('obj %d: psf shift: %s',base['obj_num'],str(shift))
            psf = psf.shift(shift)

        # Start with the offset required just due to the stamp size/shape.
        offset = base['stamp_offset']
        # Check if we should apply any additional offset:
        if 'offset' in config:
            # Special: output.psf.offset = 'galaxy' means use the same offset as in the galaxy image,
            #          which note is actually in config.stamp, not config.gal.
            if config['offset'] == 'galaxy':
                offset += galsim.config.GetCurrentValue('stamp.offset',base, galsim.PositionD)
            else:
                offset += galsim.config.ParseValue(config, 'offset', base, galsim.PositionD)[0]

        psf_im = DrawPSFStamp(psf,config,base,bounds,offset,draw_method,logger)
        if 'signal_to_noise' in config:
            galsim.config.AddNoise(base,psf_im,0,logger)
        self.scratch[obj_num] = psf_im

    # The function to call at the end of building each image
    def processImage(self, index, obj_nums, config, base, logger):
        image = galsim.ImageF(base['image_bounds'], wcs=base['wcs'], init_value=0.)
        # Make sure to only use the stamps for objects in this image.
        for obj_num in obj_nums:
            stamp = self.scratch[obj_num]
            b = stamp.bounds & image.getBounds()
            if b.isDefined():
                # This next line is equivalent to:
                #    image[b] += stamp[b]
                # except that this doesn't work through the proxy.  We can only call methods
                # that don't start with _.  Hence using the more verbose form here.
                image.setSubImage(b, image.subImage(b) + stamp[b])
        self.data[index] = image

    # Write the image(s) to a file
    def writeFile(self, file_name, config, base, logger):
        galsim.fits.writeMulti(self.data, file_name)

    # For the hdu, just return the first element
    def writeHdu(self, config, base, logger):
        n = len(self.data)
        if n == 0:
            raise RuntimeError("No psf images were created.")
        elif n > 1:
            raise RuntimeError("%d psf images were created, but expecting only 1."%n)
        return self.data[0]


# Register this as a valid extra output
from .extra import RegisterExtraOutput
RegisterExtraOutput('psf', ExtraPSFBuilder())<|MERGE_RESOLUTION|>--- conflicted
+++ resolved
@@ -37,22 +37,6 @@
     else:
         method = 'auto'
 
-<<<<<<< HEAD
-    # Check for a shift specification in (1) output.psf, (2) stamp, and (3) gal
-    shift = None
-    if 'shift' in config:
-        shift = galsim.config.ParseValue(config,'shift',base,galsim.PositionD)[0]
-    elif 'shift' in base['stamp']:
-        shift = galsim.config.GetCurrentValue('stamp.shift',base, galsim.PositionD)
-    elif 'shift' in base['gal']:
-        shift = galsim.config.GetCurrentValue('gal.shift',base, galsim.PositionD)
-    if shift is not None:
-        if logger and logger.isEnabledFor(logging.DEBUG):
-            logger.debug('obj %d: psf shift: %s',base['obj_num'],str(shift))
-        psf = psf.shift(shift)
-
-=======
->>>>>>> 8f8339eb
     wcs = base['wcs'].local(base['image_pos'])
     im = galsim.ImageF(bounds, wcs=wcs)
     im = psf.drawImage(image=im, offset=offset, method=method)
@@ -95,7 +79,12 @@
         if 'shift' in config:
             # Special: output.psf.shift = 'galaxy' means use the galaxy shift.
             if config['shift'] == 'galaxy':
-                shift = galsim.config.GetCurrentValue('gal.shift',base, galsim.PositionD)
+                # This shift value might be in either stamp or gal.
+                if 'shift' in base['stamp']:
+                    shift = galsim.config.GetCurrentValue('stamp.shift',base, galsim.PositionD)
+                else:
+                    # This will raise an appropriate error if there is no gal.shift or stamp.shift.
+                    shift = galsim.config.GetCurrentValue('gal.shift',base, galsim.PositionD)
             else:
                 shift = galsim.config.ParseValue(config, 'shift', base, galsim.PositionD)[0]
             if logger:
@@ -106,8 +95,8 @@
         offset = base['stamp_offset']
         # Check if we should apply any additional offset:
         if 'offset' in config:
-            # Special: output.psf.offset = 'galaxy' means use the same offset as in the galaxy image,
-            #          which note is actually in config.stamp, not config.gal.
+            # Special: output.psf.offset = 'galaxy' means use the same offset as in the galaxy
+            #          image, which is actually in config.stamp, not config.gal.
             if config['offset'] == 'galaxy':
                 offset += galsim.config.GetCurrentValue('stamp.offset',base, galsim.PositionD)
             else:
