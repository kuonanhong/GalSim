# Copyright 2012, 2013 The GalSim developers:
# https://github.com/GalSim-developers
#
# This file is part of GalSim: The modular galaxy image simulation toolkit.
#
# GalSim is free software: you can redistribute it and/or modify
# it under the terms of the GNU General Public License as published by
# the Free Software Foundation, either version 3 of the License, or
# (at your option) any later version.
#
# GalSim is distributed in the hope that it will be useful,
# but WITHOUT ANY WARRANTY; without even the implied warranty of
# MERCHANTABILITY or FITNESS FOR A PARTICULAR PURPOSE.  See the
# GNU General Public License for more details.
#
# You should have received a copy of the GNU General Public License
# along with GalSim.  If not, see <http://www.gnu.org/licenses/>
#
"""@file lensing.py The "lensing engine" for drawing shears from some power spectrum or a NFW halo.
"""


import galsim
import numpy as np


# A helper function for parsing the input position arguments for PowerSpectrum and NFWHalo:
def _convertPositions(pos, units, func):
    """Convert pos from the valid ways to input positions to two numpy arrays

       This is used by the functions getShear, getConvergence, and getMag for both 
       PowerSpectrum and NFWHalo (the former only has getShear currently).
    """
    try:
        # Check for PositionD or PositionI:
        if isinstance(pos,galsim.PositionD) or isinstance(pos,galsim.PositionI):
            pos = ( np.array([pos.x], dtype='float'),
                    np.array([pos.y], dtype='float') )

        # Check for list of PositionD or PositionI:
        # The only other options allow pos[0], so if this is invalid, an exception 
        # will be raised and appropriately dealt with:
        elif isinstance(pos[0],galsim.PositionD) or isinstance(pos[0],galsim.PositionI):
            pos = ( np.array([p.x for p in pos], dtype='float'),
                    np.array([p.y for p in pos], dtype='float') )

        # Now pos must be a tuple of length 2
        elif len(pos) != 2:
            raise TypeError() # This will be caught below and raised with a better error msg.

        else:
            # Check for (x,y):
            try:
                pos = ( np.array([float(pos[0])], dtype='float'),
                        np.array([float(pos[1])], dtype='float') )
            except:
                # Only other valid option is ( xlist , ylist )
                pos = ( np.array(pos[0], dtype='float'),
                        np.array(pos[1], dtype='float') )

        # Check validity of units
        if isinstance(units, basestring):
            # if the string is invalid, this raises a reasonable error message.
            units = galsim.angle.get_angle_unit(units)
        if not isinstance(units, galsim.AngleUnit):
            raise ValueError("units must be either an AngleUnit or a string")

        # Convert pos to arcsec
        if units != galsim.arcsec:
            scale = 1. * units / galsim.arcsec
            pos[0] *= scale
            pos[1] *= scale

        return pos

    except:
        raise TypeError("Unable to parse the input pos argument for %s."%func)
            

class PowerSpectrum(object):
    """Class to represent a lensing shear field according to some power spectrum P(k)

    A PowerSpectrum represents some (flat-sky) shear power spectrum, either for gridded points or at
    arbitary positions.  This class is originally initialized with a power spectrum from which we
    would like to generate g1 and g2 values.  It generates shears on a grid, and if necessary,
    when getShear is called, it will interpolate to the requested positions. 

    When creating a PowerSpectrum instance, you need to specify at least one of the E or B mode 
    power spectra, which is normally given as a function P(k).  The typical thing is to just 
    use a lambda function in Python (i.e., a function that is not associated with a name); 
    for example, to define P(k)=k^2, one would use `lambda k : k**2`.  But they can also be more 
    complicated user-defined functions that take a single argument k and return the power at that 
    k value, or they can be instances of the LookupTable class for power spectra that are known 
    at particular k values but for which there is not a simple analytic form.
    
<<<<<<< HEAD
    The power functions should return either power P(k) or Delta^2(k), defined as
    P(k) = k^2 Delta^2(k) / 2pi.
    If the latter, then you should set `delta2 = True` in the constructor.  (Or, in a power spectrum
    calculator that returns C_ell, this option should be set to True.) We assume that P(k)
    goes to zero at k=0, as in any physically reasonable cosmological model.
=======
    Cosmologists often express the power spectra in terms of an expansion in spherical harmonics
    (ell), i.e., the C_ell values.  In the flat-sky limit, we can replace ell with k and C_ell with
    P(k).  Thus, k and P(k) have dimensions of inverse angle and angle^2, respectively.  It is quite
    common for people to plot ell(ell+1)C_ell/2pi, a dimensionless quantity; the analogous flat-sky
    quantity is Delta^2 = k^2 P(k)/2pi.  By default, the PowerSpectrum object assumes it is getting
    P(k), but it is possible to instead give it Delta^2 by setting the optional keyword `delta2 =
    True` in the constructor.

    Also note that we generate the shears according to the input power spectrum using a DFT
    approach, which means that we implicitly assume our discrete representation of P(k) on a grid is
    one complete cell in an infinite periodic series.  We are making assumptions about what P(k) is
    doing outside of our minimum and maximum k range, and those must be kept in mind when comparing
    with theoretical expectations.  Furthermore, the shear generation currently does not include
    sample variance due to coverage of a finite patch.  In other words, we explicitly enforce
    `P(k=0)=0`, which is true for the full sky in any reasonable cosmological model, but it ignores
    the fact that our little patch of sky might reasonably live in some special region with respect
    to shear correlations.  Our `P(k=0)=0` is essentially setting the integrated power below our
    minimum k value to zero (i.e., it's implicitly a statement about power in a k range, not just at
    `k=0` itself).  Future versions of the lensing engine may change this behavior.  Moreover, a
    full comparison of the GalSim power spectrum normalization conventions and behavior in various
    regimes is in the works and will be available with a future version of GalSim.
>>>>>>> 67d15f62

    The power functions must return a list/array that is the same size as what it was given, e.g.,
    in the case of no power or constant power, a function that just returns a float would not be
    permitted; it would have to return an array of floats all with the same value.

    It is important to note that the power spectra used to initialize the PowerSpectrum object
<<<<<<< HEAD
    should be in the same units as any parameters to the getShear() method that define the locations
    at which we want to get shears.  When we actually draw images, there is a natural scale that
    defines the pitch of the image (dx), which is typically taken to be arcsec.  This definition of
    a specific length scale means that we should also use the same units (arcsec) for the positions
    at which we want our galaxies to be located when we draw shears from a power spectrum, and
    likewise the values of k (wavenumber) going into the power spectrum function should be inverse
    arcsec.  To give a specific example, if we want to draw Gaussians on an image with dx=0.2 arcsec
    (i.e., the argument dx to the draw method will be =0.2), and if we want a grid of galaxies
    spaced 40 pixels apart, then when we call the getShear method of the PowerSpectrum class, we
    should use grid_spacing=8 [arcsec, =(40 pixels)*(0.2 arcsec/pixel)].

    To use a different (inverse) unit for k, you may specify such with the units kwarg in the
    constructor.  This should be either a galsim.AngleUnit instance (e.g. galsim.radians) or a
    string (e.g. 'radians').  If you provide a power function that is actually C_ell or Delta^2
    using the `delta2=True` option, then the Delta^2 function must also have consistent units with
    k, i.e., for k in inverse radians the Delta^2 must be in radians^2.  This is typical for
    cosmology calculators that return C_ell as a function of ell (which become our Delta^2 and k in
    the flat-sky approximation).
=======
    should use the same units for k and P(k), i.e., if k is in inverse radians then P(k) should be
    in radians^2 (as is natural for outputs from a cosmological shear power spectrum calculator).
    However, when we actually draw images, there is a natural scale that defines the pitch of the
    image (dx), which is typically taken to be arcsec.  This definition of a specific length scale
    means that by default we assume all quantities to the PowerSpectrum are in arcsec, and those are
    the units used for internal calculations, but the `units` keyword can be used to specify
    different input units for P(k) (again, within the constraint that k and P(k) must be
    consistent).  If the `delta2` keyword is set to specify that the input is actually the
    dimensionless power Delta^2, then the input `units` are taken to apply only to the k values.
>>>>>>> 67d15f62

    @param e_power_function A function or other callable that accepts a Numpy array of |k| values,
                            and returns the E-mode power spectrum P_E(|k|) in an array of the same
                            shape.  The function should return the power spectrum desired in the E
                            (gradient) mode of the image.  Set to None (default) for there to be no
                            E-mode power.
                            It may also be a string that can be converted to a function using
                            eval('lambda k : ' + e_power_function), a LookupTable, or file_name from
                            which to read in a LookupTable.
    @param b_power_function A function or other callable that accepts a Numpy array of |k| values,
                            and returns the B-mode power spectrum P_B(|k|) in an array of the same
                            shape.  The function should return the power spectrum desired in the B
                            (curl) mode of the image.  Set to None (default) for there to be no
                            B-mode power.
                            It may also be a string that can be converted to a function using
                            eval('lambda k : ' + e_power_function), a LookupTable, or file_name from
                            which to read in a LookupTable.
<<<<<<< HEAD
    @param delta2           Is the power actually given as Delta^2, which requires us to multiply 
                            by k^2 / (2pi) to get the shear power P(k)?  [default = False]
                            Note that if Delta^2 is provided, then it is critical that it have 
                            units consistent with the units for k.
    @param units            The angular units used for the power spectrum (i.e. the units of 
                            k^-1). [default = arcsec]
=======
    @param delta2           Is the power actually given as dimensionless Delta^2, which requires us
                            to multiply by 2pi / k^2 to get the shear power P(k) in units of
                            angle^2?  [default = False]
    @param units            The angular units used for the power spectrum (i.e. the units of 
                            k^-1 and sqrt(P)). This should be either a galsim.AngleUnit instance
                            (e.g. galsim.radians) or a string (e.g. 'radians'). [default = arcsec]
>>>>>>> 67d15f62
    """
    _req_params = {}
    _opt_params = { 'e_power_function' : str, 'b_power_function' : str,
                    'delta2' : bool, 'units' : str }
    _single_params = []
<<<<<<< HEAD
    def __init__(self, e_power_function=None, b_power_function=None,
                 delta2=False, units=galsim.arcsec):
=======
    def __init__(self, e_power_function=None, b_power_function=None, delta2=False,
                 units=galsim.arcsec):
>>>>>>> 67d15f62
        # Check that at least one power function is not None
        if e_power_function is None and b_power_function is None:
            raise AttributeError(
                "At least one of e_power_function or b_power_function must be provided.")
                
        self.e_power_function = e_power_function
        self.b_power_function = b_power_function
        self.delta2 = delta2

        # Try these conversions, but we don't actually keep the output.  This just 
        # provides a way to test if the arguments are sane.
        # Note: we redo this in buildGriddedShears for real rather than keeping the outputs
        # (e.g. in self.e_power_function, self.b_power_function) so that PowerSpectrum is 
        # picklable.  It turns out lambda functions are not picklable.
        self._convert_power_function(self.e_power_function,'e_power_function')
        self._convert_power_function(self.b_power_function,'b_power_function')

        # Check validity of units
        if isinstance(units, basestring):
            # if the string is invalid, this raises a reasonable error message.
            units = galsim.angle.get_angle_unit(units)
        if not isinstance(units, galsim.AngleUnit):
            raise ValueError("units must be either an AngleUnit or a string")

        if units == galsim.arcsec:
            self.scale = 1
        else:
            self.scale = 1. * units / galsim.arcsec


    def buildGriddedShears(self, grid_spacing=None, ngrid=None, rng=None,
<<<<<<< HEAD
                           interpolant=None, center=galsim.PositionD(0,0)):
        """Generate a realization of the current power spectrum on the specified grid.

        This function will generate a Gaussian random realization of the specified E and B mode 
        shear power spectra at a grid of positions, specified by the input parameters 
        `grid_spacing` (distance between grid points) and `ngrid` (number of grid points in each 
        direction.)

        The normalization of the shears from a given power spectrum is defined as follows: if 
        P_E(k)=P_B(k)=P [const],
        i.e., white noise in both shear components, then the shears g1 and g2 will be random
        Gaussian deviates with variance=P.  Note that if we really had power at all k, the variance
        would be infinite.  But we are getting shears on a grid, which has a limited k range, and
        hence the total power is finite.  For grid spacing dx and N grid points, the spacing between
        k values is dk = 2pi/(N dx) and k ranges from +/-(N/2) dk.  There are alternate definitions
        to consider, e.g., that the variance should be P*(dx)^2 for a grid spacing of dx (i.e., for
        fixed total grid extent, a smaller grid spacing requires smaller shear variances since the
        range of k values that are accessible is larger); those who input a continuum P(k) should,
        when predicting the behavior of shears on a grid, keep in mind our normalization convention
        and the fact that it's a discrete FFT.  If you strongly dislike our convention and would
        like support for an alternate one, please indicate this on our GitHub issues page.

        Also note that the convention for axis orientation differs from that for the GREAT10
        challenge, so when using codes that deal with GREAT10 challenge outputs, the sign of our g2
        shear component must be flipped.

        Some examples:

=======
                           interpolant=None, center=galsim.PositionD(0,0), units=galsim.arcsec):
        """Generate a realization of the current power spectrum on the specified grid.

        This function will generate a Gaussian random realization of the specified E and B mode 
        shear power spectra at a grid of positions, specified by the input parameters 
        `grid_spacing` (distance between grid points) and `ngrid` (number of grid points in each 
        direction.)  Units for `grid_spacing` and `center` can be specified using the `units`
        keyword; the default is arcsec, which is how all values are stored internally.

        Note that the convention for axis orientation differs from that for the GREAT10 challenge,
        so when using codes that deal with GREAT10 challenge outputs, the sign of our g2 shear
        component must be flipped.

        Some examples:

>>>>>>> 67d15f62
        1. Get shears on a grid of points separated by 1 arcsec:

               my_ps = galsim.PowerSpectrum(lambda k : k**2)
               g1, g2 = my_ps.buildGriddedShears(grid_spacing = 1., ngrid = 100)

           The returned g1,g2 are 2-d numpy arrays of values, corresponding to the values of 
           g1,g2 at the locations of the grid points.

           For a given value of grid_spacing and ngrid, we could get the x and y values on the
           grid using

               import numpy as np
               min = (-ngrid/2 + 0.5) * grid_spacing
               max = (ngrid/2 - 0.5) * grid_spacing
               x, y = np.meshgrid(np.arange(min,max,grid_spacing),
                                  np.arange(min,max,grid_spacing))

           where the center of the grid is taken to be (0,0).

        2. Rebuild the grid using a particular rng and set the location of the center of the grid
           to be something other than the default (0,0)

               g1, g2 = my_ps.buildGriddedShears(grid_spacing = 8., ngrid = 65,
                                                 rng = galsim.BaseDeviate(1413231),
                                                 center = (256.5, 256.5) )

        3. Make a PowerSpectrum from a tabulated P(k) that gets interpolated to find the power at
           all necessary values of k, then generate shears on a grid.  Assuming that k and P_k are
           either lists, tuples, or 1d Numpy arrays containing k and P(k):

               tab_pk = galsim.LookupTable(k, P_k)
               my_ps = galsim.PowerSpectrum(tab_pk)
               g1, g2 = my_ps.buildGriddedShears(grid_spacing = 1., grid_nx = 100)

<<<<<<< HEAD
        @param grid_spacing     Spacing for an evenly spaced grid of points, in arcsec for
                                consistency with the natural length scale of images created using
                                the draw or drawShoot methods.
=======
        @param grid_spacing     Spacing for an evenly spaced grid of points, by default in arcsec
                                for consistency with the natural length scale of images created
                                using the draw or drawShoot methods.  Other units can be specified
                                using the `units` keyword.
>>>>>>> 67d15f62
        @param ngrid            Number of grid points in each dimension.  If a number that is not
                                an int (e.g., a float) is supplied, then it gets converted to an int
                                automatically.
        @param rng              (Optional) A galsim.GaussianDeviate object for drawing the random
                                numbers.  (Alternatively, any BaseDeviate can be used.)
                                [default `rng = None`]
        @param interpolant      (Optional) Interpolant that will be used for interpolating the
                                gridded shears by getShear() if that method is later
                                called. [default `interpolant = galsim.Linear()`]
        @param center           (Optional) If setting up a new grid, define what position you
<<<<<<< HEAD
                                want to consider the center of that grid. [default 
                                `center = (0,0)`]
=======
                                want to consider the center of that grid.  Units must be consistent
                                with those for `grid_spacing`.  [default `center = (0,0)`]
        @param units            The angular units used for the positions.  [default = arcsec]

>>>>>>> 67d15f62
        
        @return g1,g2           These are 2-d NumPy arrays corresponding to shears at the gridded
                                positions.
        """
        # Check problem cases for regular grid of points
        if grid_spacing is None or ngrid is None:
            raise ValueError("Both a spacing and a size are required for buildGriddedShears.")
        # Check for non-integer ngrid
        if not isinstance(ngrid, int):
            try:
                ngrid = int(ngrid)
            except:
                raise ValueError("ngrid must be an int, or easily convertable to int!")

        # Check if center is a Position
        if isinstance(center,galsim.PositionD):
            pass  # This is what it should be
        elif isinstance(center,galsim.PositionI):
            # Convert to a PositionD
            center = galsim.PositionD(center.x, center.y)
        elif isinstance(center, tuple) and len(center) == 2:
            # Convert (x,y) tuple to PositionD
            center = galsim.PositionD(center[0], center[1])
        else:
            raise TypeError("Unable to parse the input center argument for getShear")

<<<<<<< HEAD
=======
        # Automatically convert units to arcsec at the outset, then forget about it.  This is
        # because PowerSpectrum by default wants to work in arsec, and all power functions are
        # automatically converted to do so, so we'll also do that here.
        if isinstance(units, basestring):
            # if the string is invalid, this raises a reasonable error message.
            units = galsim.angle.get_angle_unit(units)
        if not isinstance(units, galsim.AngleUnit):
            raise ValueError("units must be either an AngleUnit or a string")
        if units != galsim.arcsec:
            scale_fac = (1.*units) / galsim.arcsec
            center *= scale_fac
            grid_spacing *= scale_fac

>>>>>>> 67d15f62
        # Make a GaussianDeviate if necessary
        if rng is None:
            gd = galsim.GaussianDeviate()
        elif isinstance(rng, galsim.GaussianDeviate):
            # use the same random number sequence but enforce unit variance
            rng.setSigma(1.0)
            gd = rng
        elif isinstance(rng, galsim.BaseDeviate):
            gd = galsim.GaussianDeviate(rng)
        else:
            raise TypeError("The rng provided to getShear is not a BaseDeviate")

        # Check that the interpolant is valid.  (Don't save the result though in case it is
        # a string -- we don't want to mess up picklability.)
        self.interpolant = interpolant
        if interpolant is None:
            pass
<<<<<<< HEAD
        else:
            galsim.utilities.convert_interpolant_to_2d(interpolant)

        # Convert power_functions into callables:
        e_power_function = self._convert_power_function(self.e_power_function,'e_power_function')
        b_power_function = self._convert_power_function(self.b_power_function,'b_power_function')

        # If we actually have Delta^2, then we must convert to power, which is
        # dimensionless.  Also account for the possible unit scaling here.
        if e_power_function is None:
            p_E = None
        elif self.delta2:
            p_E = lambda k : (self.scale*k)**2 * e_power_function(self.scale*k)/(2.*np.pi)
        elif self.scale != 1:
            p_E = lambda k : e_power_function(self.scale*k)
        else: 
            p_E = e_power_function

        if b_power_function is None:
            p_B = None
        elif self.delta2:
            p_B = lambda k : (self.scale*k)**2 * b_power_function(self.scale*k)/(2.*np.pi)
        elif self.scale != 1:
            p_B = lambda k : b_power_function(self.scale*k)
        else:
=======
        else:
            galsim.utilities.convert_interpolant_to_2d(interpolant)

        # Convert power_functions into callables:
        e_power_function = self._convert_power_function(self.e_power_function,'e_power_function')
        b_power_function = self._convert_power_function(self.b_power_function,'b_power_function')

        # If we actually have dimensionless Delta^2, then we must convert to power
        # P(k) = 2pi Delta^2 / k^2, 
        # which has dimensions of angle^2.
        if e_power_function is None:
            p_E = None
        elif self.delta2:
            # Here we have to go from Delta^2 (dimensionless) to P = 2pi Delta^2 / k^2.  We want to
            # have P and therefore 1/k^2 in units of arcsec, so we won't rescale the k that goes in
            # the denominator.  This naturally gives P(k) in arcsec^2.
            p_E = lambda k : (2.*np.pi) * e_power_function(self.scale*k)/(k**2)
        elif self.scale != 1:
            # Here, the scale comes in two places:
            # The units of k have to be converted from 1/arcsec, which GalSim wants to use, into
            # whatever the power spectrum function was defined to use.
            # The units of power have to be converted from (input units)^2 as returned by the power
            # function, to Galsim's units of arcsec^2.
            # Recall that scale is (input units)/arcsec.
            p_E = lambda k : e_power_function(self.scale*k)*(self.scale**2)
        else: 
            p_E = e_power_function

        if b_power_function is None:
            p_B = None
        elif self.delta2:
            p_B = lambda k : (2.*np.pi) * b_power_function(self.scale*k)/(k**2)
        elif self.scale != 1:
            p_B = lambda k : b_power_function(self.scale*k)*(self.scale**2)
        else:
>>>>>>> 67d15f62
            p_B = b_power_function

        # Build the grid 
        psr = PowerSpectrumRealizer(ngrid, ngrid, grid_spacing, p_E, p_B)
        self.grid_g1, self.grid_g2 = psr(gd)
            
        # Setup the images to be interpolated.
        # Note: We don't make the SBInterpolatedImages yet, since it's not picklable. 
        #       So just created them when we are actually going to use them.
        self.im_g1 = galsim.ImageViewD(self.grid_g1)
        self.im_g1.setScale(grid_spacing)

        self.im_g2 = galsim.ImageViewD(self.grid_g2)
        self.im_g2.setScale(grid_spacing)

        # Dealing with the center here is a bit confusing, especially if ngrid is even.
        # The InterpolatedImage will consider position (0,0) to correspond to 
        # self.im_g1.bounds.center() on the image.  We call this nominal_center.
        # However, if ngrid is even, this is slightly up and to the right of the 
        # true center. The true center x and y are at (1+ngrid)/2 * grid_spacing.
        # And finally, we may be passed a value to consider the center of the image.
        b = self.im_g1.bounds
        nominal_center = galsim.PositionD(b.center().x, b.center().y) * grid_spacing
        true_center = galsim.PositionD( (1.+ngrid)/2. , (1.+ngrid)/2. ) * grid_spacing
            
        # The offset to be added to any position is then such that if we are 
        # provided the target center position, the result will be the location of 
        # the true center with respect to the nominal center.  In other words:
        #   center + offset = true_center - nominal_center
        self.offset = true_center - nominal_center - center

        # Construct a bounds that we can use to check if a provided position will
        # end up falling on the interpolating image.
        self.bounds = galsim.BoundsD((b.xmin-0.5)*grid_spacing, (b.xmax+0.5)*grid_spacing,
                                     (b.ymin-0.5)*grid_spacing, (b.ymax+0.5)*grid_spacing)
        self.bounds.shift(-nominal_center - self.offset)

        return self.grid_g1, self.grid_g2

    def _convert_power_function(self, pf, pf_str):
        if pf is None: return None

        # Convert string inputs to either a lambda function or LookupTable
        if isinstance(pf,str):
            import os
            if os.path.isfile(pf):
                try:
                    #pf = galsim.LookupTable(file=pf, x_log=True, f_log=True)
                    pf = galsim.LookupTable(file=pf)
                except :
                    raise AttributeError(
                        "Unable to read %s = %s as a LookupTable"%(pf_str,pf))
            else:
                try : 
                    pf = eval('lambda k : ' + pf)
                except :
                    raise AttributeError(
                        "Unable to turn %s = %s into a valid function"%(pf_str,pf))

        # Check that the function is sane.
        # Note: Only try tests below if it's not a LookupTable.
        #       (If it's a LookupTable, then it could be a valid function that isn't 
        #        defined at k=1, and by definition it must return something that is the 
        #        same length as the input.)
        if not isinstance(pf, galsim.LookupTable):
            try:
                f1 = pf(1.)
            except:
                raise AttributeError("%s is not a valid function"%pf_str)
            fake_arr = np.zeros(2)
            fake_p = pf(fake_arr)
            if isinstance(fake_p, float):
                raise AttributeError(
                    "Power function MUST return a list/array same length as input")
        return pf


    def getShear(self, pos, units=galsim.arcsec):
        """
        This function can interpolate between grid positions to find the shear values for a given
        list of input positions (or just a single position).  Before calling this function, you must
<<<<<<< HEAD
        call buildGriddedShears first to define the grid on which to interpolate.
=======
        call buildGriddedShears first to define the grid on which to interpolate.  However, unlike
        buildGriddedShears, the getShear function can automatically convert between input units for
        the input positions relative to the default units (arcsec).
>>>>>>> 67d15f62

        Note that the interpolation (carried out using the interpolant that was specified when
        building the gridded shears) modifies the effective power spectrum somewhat.  The user is
        responsible for choosing a grid size that is small enough not to significantly modify the
        power spectrum on the scales of interest.

        Some examples of how to use getShear:

        1. Get the shear for a particular point:

               g1, g2 = my_ps.getShear(pos = galsim.PositionD(12, 412))

           This time the returned values are just floats and correspond to the shear for the
           provided position.

        2. You can also provide a position as a tuple to save the explicit PositionD construction:

               g1, g2 = my_ps.getShear(pos = (12, 412))

        3. Get the shears for a bunch of points at once:
        
               xlist = [ 141, 313,  12, 241, 342 ]
               ylist = [  75, 199, 306, 225, 489 ]
               poslist = [ galsim.PositionD(xlist[i],ylist[i]) for i in range(len(xlist)) ]
               g1, g2 = my_ps.getShear( poslist )
               g1, g2 = my_ps.getShear( (xlist, ylist) )

           Both calls do the same thing.  The returned g1, g2 this time are lists of g1, g2 values.
           The lists are the same length as the number of input positions.

        @param pos              Position(s) of the source(s), assumed to be post-lensing!
                                Valid ways to input this:
                                  - Single galsim.PositionD (or PositionI) instance
                                  - tuple of floats: (x,y)
                                  - list of galsim.PositionD (or PositionI) instances
                                  - tuple of lists: ( xlist, ylist )
        @param units            The angular units used for the positions.  [default = arcsec]
        
        @return g1,g2           If given a single position: the two shear components g_1 and g_2.
                                If given a list of positions: each is a python list of values.
        """

        if not hasattr(self, 'im_g1'):
            raise RuntimeError("PowerSpectrum.buildGriddedShears must be called before getShear")

        # Convert to numpy arrays for internal usage:
        pos_x, pos_y = _convertPositions(pos, units, 'getShear')

        # Set the interpolant:
        if self.interpolant is None:
            interpolant2d = galsim.InterpolantXY(galsim.Linear())
        else:
            interpolant2d = galsim.utilities.convert_interpolant_to_2d(self.interpolant)

        # Make an SBInterpolatedImage, which will do the heavy lifting for the 
        # interpolation.
        sbii_g1 = galsim.SBInterpolatedImage(self.im_g1, xInterp=interpolant2d)
        sbii_g2 = galsim.SBInterpolatedImage(self.im_g2, xInterp=interpolant2d)

        # interpolate if necessary
        g1,g2 = [], []
        for pos in [ galsim.PositionD(pos_x[i],pos_y[i]) for i in range(len(pos_x)) ]:
            # Check that the position is in the bounds of the interpolated image
            if not self.bounds.includes(pos):
                import warnings
                warnings.warn(
                    "Warning position (%f,%f) not within the bounds "%(pos.x,pos.y) +
                    "of the gridded shear values: " + str(self.bounds) + 
                    ".  Returning a shear of (0,0) for this point.")
                g1.append(0.)
                g2.append(0.)
            else:
                g1.append(sbii_g1.xValue(pos+self.offset))
                g2.append(sbii_g2.xValue(pos+self.offset))
        if len(pos_x) == 1:
            return g1[0], g2[0]
        else:
            return g1, g2

class PowerSpectrumRealizer(object):
    """Class for generating realizations of power spectra with any area and pixel size.
    
    This class is not one that end-users should expect to interact with.  It is designed to quickly
    generate many realizations of the same shear power spectra on a square grid.  The initializer
    sets up the grids in k-space and computes the power on them.  It also computes spin weighting
    terms.  You can alter any of the setup properties later.

    @param nx               The x-dimension of the desired image.
    @param ny               The y-dimension of the desired image.
    @param pixel_size       The size of the pixel sides, in units consistent with the units expected
                            by the power spectrum functions.
    @param e_power_function See description of this parameter in the documentation for the
                            PowerSpectrum class.
    @param b_power_function See description of this parameter in the documentation for the
                            PowerSpectrum class.
    """
    def __init__(self, nx, ny, pixel_size, p_E, p_B):
        # Set up the k grids in x and y, and the instance variables
        self.nx = nx
        self.ny = ny
        kx, ky=np.mgrid[0:nx/2+1,0:ny/2+1]
        self.kx = kx
        self.ky = ky
        pixel_size = float(pixel_size)

        # Set up the scalar |k| grid. Generally, for a box size of L (in one dimension), the grid
        # spacing in k_x or k_y is Delta k=2pi/L.
        self.k=2.*np.pi*((kx/(pixel_size*nx))**2+(ky/(pixel_size*ny))**2)**0.5

        #Compute the spin weightings
        self._cos, self._sin = self._generate_spin_weightings()
        
        self.p_E = p_E
        self.p_B = p_B
        if p_E is None:  self.amplitude_E = None
        else:            self.amplitude_E = np.sqrt(self._generate_power_array(p_E))
        if p_B is None:  self.amplitude_B = None
        else:            self.amplitude_B = np.sqrt(self._generate_power_array(p_B))


    def __call__(self, gd):
        """Generate a realization of the current power spectrum.
        
        @param gd               A gaussian deviate to use when generating the shear fields.
        @param new_power        If the power-spectrum functions that you specified are not
                                deterministic then you can set this value to True to call them again
                                to get new values.  For example, you could include a cosmic variance
                                term in your power spectrum and get a new spectrum realization each
                                time.
        
        @return g1,g2           Two image arrays for the two shear components g_1 and g_2
        """
        ISQRT2 = np.sqrt(1.0/2.0)

        if not isinstance(gd, galsim.GaussianDeviate):
            raise TypeError(
                "The gd provided to the PowerSpectrumRealizer is not a GaussianDeviate!")

        #Generate a random complex realization for the E-mode, if there is one
        if self.amplitude_E is not None:
            r1 = galsim.utilities.rand_arr(self.amplitude_E.shape, gd)
            r2 = galsim.utilities.rand_arr(self.amplitude_E.shape, gd)
            E_k = self.amplitude_E * (r1 + 1j*r2) * ISQRT2  
            #Do we need to multiply one of the rows by two to account for the reality?
        else: E_k = 0

        #Generate a random complex realization for the B-mode, if there is one
        if self.amplitude_B is not None:
            r1 = galsim.utilities.rand_arr(self.amplitude_B.shape, gd)
            r2 = galsim.utilities.rand_arr(self.amplitude_B.shape, gd)
            B_k = self.amplitude_B * (r1 + 1j*r2) * ISQRT2
        else:
            B_k = 0

        #Now convert from E,B to g1,g2  still in fourier space
        g1_k = self._cos*E_k - self._sin*B_k
        g2_k = self._sin*E_k + self._cos*B_k

        #And go to real space to get the images
        g1=g1_k.shape[0]*np.fft.irfft2(g1_k, s=(self.nx,self.ny))
        g2=g2_k.shape[0]*np.fft.irfft2(g2_k, s=(self.nx,self.ny))

        return g1, g2

    def _generate_power_array(self, power_function):
        #Internal function to generate the result of a power function evaluated on a grid,
        #taking into account the symmetries.
        power_array = np.zeros((self.nx, self.ny/2+1))

        # make a faked-up self.k array that fudges the value at k=0, so we don't have to evaluate
        # power there
        fake_k = self.k
        fake_k[0,0] = fake_k[1,0]
        # raise a clear exception for LookupTable that are not defined on the full k range!
        if isinstance(power_function, galsim.LookupTable):
            mink = np.min(fake_k)
            maxk = np.max(fake_k)
            if mink < power_function.x_min or maxk > power_function.x_max:
                raise ValueError(
                    "LookupTable P(k) is not defined for full k range on grid, %f<k<%f"%(mink,maxk))
        P_k = power_function(fake_k)
        
        # now fix the k=0 value of power to zero
        if type(P_k) is np.ndarray:
            P_k[0,0] = type(P_k[0,1])(0.)
        else:
            P_k = 0.
        power_array[ self.kx, self.ky] = P_k
        power_array[-self.kx, self.ky] = P_k
        if np.any(power_array < 0):
            raise ValueError("Negative power found for some values of k!")
        return power_array
    
    def _generate_spin_weightings(self):
        #Internal function to generate the cosine and sine spin weightings for the current 
        #array set up
        C=np.zeros((self.nx,self.ny/2+1))
        S=np.zeros((self.nx,self.ny/2+1))
        kx = self.kx
        ky = self.ky
        TwoPsi=2*np.arctan2(1.0*self.ky, 1.0*self.kx)
        C[kx,ky]=np.cos(TwoPsi)
        S[kx,ky]=np.sin(TwoPsi)
        C[-kx,ky]=-np.cos(TwoPsi)
        S[-kx,ky]=np.sin(TwoPsi)
        return C,S

class Cosmology(object):
    """Basic cosmology calculations.

    Cosmology calculates expansion function E(a) and angular diameter distances Da(z) for a
    LambdaCDM universe.  Radiation is assumed to be zero and Dark Energy constant with w = -1 (no
    quintessence), but curvature is arbitrary.

    Based on Matthias Bartelmann's libastro.

    @param omega_m    Present day energy density of matter relative to critical density.
    @param omega_lam  Present day density of Dark Energy relative to critical density.
    """
    def __init__(self, omega_m=0.3, omega_lam=0.7):
        # no quintessence, no radiation in this universe!
        self.omega_m = omega_m
        self.omega_lam = omega_lam
        self.omega_c = (1. - omega_m - omega_lam)
        self.omega_r = 0
    
    def a(self, z):
        """Compute scale factor

        @param z Redshift
        """
        return 1./(1+z)

    def E(self, a):
        """Evaluates expansion function

        @param a Scale factor
        """
        return (self.omega_r*a**(-4) + self.omega_m*a**(-3) + self.omega_c*a**(-2) + \
                self.omega_lam)**0.5

    def __angKernel(self, x):
        """Integration kernel for angular diameter distance computation
        """
        return self.E(x**-1)**-1

    def Da(self, z, z_ref=0):
        """Compute angular diameter distance between two redshifts in units of c/H0.

        In order to get the distance in Mpc/h, multiply by ~3000.

        @param z Redshift
        @param z_ref Reference redshift, with z_ref <= z.
        """
        if isinstance(z, np.ndarray):
            da = np.zeros_like(z)
            for i in range(len(da)):
                da[i] = self.Da(z[i], z_ref)
            return da
        else:
            if z < 0:
                raise ValueError("Redshift z must not be negative")
            if z < z_ref:
                raise ValueError("Redshift z must not be smaller than the reference redshift")

            d = galsim.integ.int1d(self.__angKernel, z_ref+1, z+1)
            # check for curvature
            rk = (abs(self.omega_c))**0.5
            if (rk*d > 0.01):
                if self.omega_c > 0:
                    d = sinh(rk*d)/rk
                if self.omega_c < 0:
                    d = sin(rk*d)/rk
            return d/(1+z)


class NFWHalo(object):
    """Class for NFW halos.

    Compute the lensing fields shear and convergence of a NFW halo of given mass, concentration, 
    redshift, assuming Cosmology. No mass-concentration relation is employed.

    Based on Matthias Bartelmann's libastro.

    The cosmology to use can be set either by providing a Cosmology instance as cosmo,
    or by providing omega_m and/or omega_lam.  
    If only one of the latter is provided, the other is taken to be one minus that.
    If no cosmology parameters are set, a default Cosmology() is constructed.

    @param mass       Mass defined using a spherical overdensity of 200 times the critical density
                      of the universe, in units of M_solar/h.
    @param conc       Concentration parameter, i.e., ratio of virial radius to NFW scale radius.
    @param redshift   Redshift of the halo.
    @param halo_pos   Position of halo center (in arcsec). [default=PositionD(0,0)]
    @param omega_m    Omega_matter to pass to Cosmology constructor [default=None]
    @param omega_lam  Omega_lambda to pass to Cosmology constructor [default=None]
    @param cosmo      A Cosmology instance [default=None]
    """
    _req_params = { 'mass' : float , 'conc' : float , 'redshift' : float }
    _opt_params = { 'halo_pos' : galsim.PositionD , 'omega_m' : float , 'omega_lam' : float }
    _single_params = []

    def __init__(self, mass, conc, redshift, halo_pos=galsim.PositionD(0,0), 
                 omega_m=None, omega_lam=None, cosmo=None):
        if omega_m or omega_lam:
            if cosmo:
                raise TypeError("NFWHalo constructor received both cosmo and omega parameters")
            if not omega_m: omega_m = 1.-omega_lam
            if not omega_lam: omega_lam = 1.-omega_m
            cosmo = Cosmology(omega_m=omega_m, omega_lam=omega_lam)
        elif not cosmo:
            cosmo = Cosmology()
        elif not isinstance(cosmo,Cosmology):
            raise TypeError("Invalid cosmo parameter in NFWHalo constructor")

        # Check if halo_pos is a Position
        if isinstance(halo_pos,galsim.PositionD):
            pass  # This is what it should be
        elif isinstance(halo_pos,galsim.PositionI):
            # Convert to a PositionD
            halo_pos = galsim.PositionD(halo_pos.x, halo_pos.y)
        elif isinstance(halo_pos, tuple) and len(halo_pos) == 2:
            # Convert (x,y) tuple to PositionD
            halo_pos = galsim.PositionD(halo_pos[0], halo_pos[1])
        else:
            raise TypeError("Unable to parse the input halo_pos argument for NFWHalo")

        self.M = float(mass)
        self.c = float(conc)
        self.z = float(redshift)
        self.halo_pos = halo_pos
        self.cosmo = cosmo

        # calculate scale radius
        a = self.cosmo.a(self.z)
        # First we get the virial radius, which is defined for some spherical overdensity as
        # 3 M / [4 pi (r_vir)^3] = overdensity
        # Here we have overdensity = 200 * rhocrit, to determine R200. The factor of 1.63e-5 comes
        # from the following set of prefactors: (3 / (4 pi * 200 * rhocrit))^(1/3)
        # where rhocrit = 2.8e11 h^2 M_solar / Mpc^3.  The mass in the equation below is in
        # M_solar/h, which is how the final units are Mpc/h.
        R200 = 1.63e-5/(1+self.z) * (self.M * self.__omega(a)/self.__omega(1))**0.3333 # in Mpc/h
        self.rs = R200/self.c

        # convert scale radius in arcsec
        dl = self.cosmo.Da(self.z)*3000.; # in Mpc/h
        scale = self.rs / dl
        arcsec2rad = 1./206265;
        self.rs_arcsec = scale/arcsec2rad;

    def __omega(self, a):
        """Matter density at scale factor a
        """
        return self.cosmo.omega_m/(self.cosmo.E(a)**2 * a**3)

    def __farcth (self, x, out=None):
        """Numerical implementation of integral functions of a spherical NFW profile.

        All expressions are a function of x, which is the radius r in units of the NFW scale radius,
        r_s.  For the derivation of these functions, see for example Wright & Brainerd (2000, ApJ,
        534, 34).
        """
        if out is None:
            out = np.zeros_like(x)

        # 3 cases: x > 1, x < 1, and |x-1| < 0.001
        mask = (x < 0.999)
        if mask.any():
            a = ((1.-x[mask])/(x[mask]+1.))**0.5
            out[mask] = 0.5*np.log((1.+a)/(1.-a))/(1-x[mask]**2)**0.5

        mask = (x > 1.001)
        if mask.any():
            a = ((x[mask]-1.)/(x[mask]+1.))**0.5
            out[mask] = np.arctan(a)/(x[mask]**2 - 1)**0.5

        # the approximation below has a maximum fractional error of 2.3e-7
        mask = (x >= 0.999) & (x <= 1.001)
        if mask.any():
            out[mask] = 5./6. - x[mask]/3.

        return out

    def __kappa(self, x, ks, out=None):
        """Calculate convergence of halo.

        @param x   Radial coordinate in units of rs (scale radius of halo), i.e., x=r/rs.
        @param ks  Lensing strength prefactor.
        @param out Numpy array into which results should be placed.
        """
        # convenience: call with single number
        if isinstance(x, np.ndarray) == False:
            return self.__kappa(np.array([x], dtype='float'), np.array([ks], dtype='float'))[0]

        if out is None:
            out = np.zeros_like(x)

        # 3 cases: x > 1, x < 1, and |x-1| < 0.001
        mask = (x < 0.999)
        if mask.any():
            a = ((1 - x[mask])/(x[mask] + 1))**0.5
            out[mask] = 2*ks[mask]/(x[mask]**2 - 1) * \
                (1 - np.log((1 + a)/(1 - a))/(1 - x[mask]**2)**0.5)

        mask = (x > 1.001)
        if mask.any():
            a = ((x[mask] - 1)/(x[mask] + 1))**0.5
            out[mask] = 2*ks[mask]/(x[mask]**2 - 1) * \
                (1 - 2*np.arctan(a)/(x[mask]**2 - 1)**0.5)

        # the approximation below has a maximum fractional error of 7.4e-7
        mask = (x >= 0.999) & (x <= 1.001)
        if mask.any():
            out[mask] = ks[mask]*(22./15. - 0.8*x[mask])

        return out

    def __gamma(self, x, ks, out=None):
        """Calculate tangential shear of halo.

        @param x   Radial coordinate in units of rs (scale radius of halo), i.e., x=r/rs.
        @param ks  Lensing strength prefactor.
        @param out Numpy array into which results should be placed
        """
        # convenience: call with single number
        if isinstance(x, np.ndarray) == False:
            return self.__gamma(np.array([x], dtype='float'), np.array([ks], dtype='float'))[0]
        if out is None:
            out = np.zeros_like(x)

        mask = (x > 0.01)
        if mask.any():
            out[mask] = 4*ks[mask]*(np.log(x[mask]/2) + 2*self.__farcth(x[mask])) * \
                x[mask]**(-2) - self.__kappa(x[mask], ks[mask])

        # the approximation below has a maximum fractional error of 1.1e-7
        mask = (x <= 0.01)
        if mask.any():
            out[mask] = 4*ks[mask]*(0.25 + 0.125 * x[mask]**2 * (3.25 + 3.0*np.log(x[mask]/2)))

        return out

    def __ks(self, z_s):
        """Lensing strength of halo as function of source redshift.
        """
        # critical density and surface density
        rho_c = 2.7722e11
        Sigma_c = 5.5444e14
        # density contrast of halo at redshift z
        a = self.cosmo.a(self.z)
        ez = self.cosmo.E(a)
        d0 = 200./3 * self.c**3/(np.log(1+self.c) - (1.*self.c)/(1+self.c))
        rho_s = rho_c * ez**2 *d0

        # lensing weights: the only thing that depends on z_s
        # this does takes some time...
        dl = self.cosmo.Da(z_s, self.z) * self.cosmo.Da(self.z) / self.cosmo.Da(z_s)
        k_s = dl * self.rs * rho_s / Sigma_c
        return k_s

    def getShear(self, pos, z_s, units=galsim.arcsec, reduced=True):
        """Calculate (reduced) shear of halo at specified positions.

        @param pos       Position(s) of the source(s), assumed to be post-lensing!
                         Valid ways to input this:
                           - Single galsim.PositionD (or PositionI) instance
                           - tuple of floats: (x,y)
                           - list of galsim.PositionD (or PositionI) instances
                           - tuple of lists: ( xlist, ylist )
        @param z_s       Source redshift(s).
        @param units     Angular units of coordinates [default = arcsec]
        @param reduced   Whether returned shear(s) should be reduced shears. [default=True]

        @return (g1,g2)   [g1 and g2 are each a list if input was a list]
        """
        # Convert to numpy arrays for internal usage:
        pos_x, pos_y = _convertPositions(pos, units, 'getShear')

        r = ((pos_x - self.halo_pos.x)**2 + (pos_y - self.halo_pos.y)**2)**0.5/self.rs_arcsec
        # compute strength of lensing fields
        ks = self.__ks(z_s)
        if isinstance(z_s, np.ndarray) == False:
            ks = ks*np.ones_like(r)
        g = self.__gamma(r, ks)

        # convert to observable = reduced shear
        if reduced:
            kappa = self.__kappa(r, ks)
            g /= 1 - kappa

        # pure tangential shear, no cross component
        phi = np.arctan2(pos_y - self.halo_pos.y, pos_x - self.halo_pos.x)
        g1 = -g / (np.cos(2*phi) + np.sin(2*phi)*np.tan(2*phi))
        g2 = g1 * np.tan(2*phi)

        # Convert to a tuple of floats or lists of floats
        if len(g) == 1:
            return g1[0], g2[0]
        else:
            return g1.tolist(), g2.tolist()


    def getConvergence(self, pos, z_s, units=galsim.arcsec):
        """Calculate convergence of halo at specified positions.

        @param pos     Position(s) of the source(s), assumed to be post-lensing!
                       Valid ways to input this:
                         - Single galsim.PositionD (or PositionI) instance
                         - tuple of floats: (x,y)
                         - list of galsim.PositionD (or PositionI) instances
                         - tuple of lists: ( xlist, ylist )
        @param z_s     Source redshift(s)
        @param units   Angular units of coordinates [default = arcsec]

        @return kappa or list of kappa values
        """

        # Convert to numpy arrays for internal usage:
        pos_x, pos_y = _convertPositions(pos, units, 'getKappa')

        r = ((pos_x - self.halo_pos.x)**2 + (pos_y - self.halo_pos.y)**2)**0.5/self.rs_arcsec
        # compute strength of lensing fields
        ks = self.__ks(z_s)
        if isinstance(z_s, np.ndarray) == False:
            ks = ks*np.ones_like(r)
        kappa = self.__kappa(r, ks)

        # Convert to a float or list of floats
        if len(kappa) == 1:
            return kappa[0]
        else:
            return [ k for k in kappa ]

    def getMag(self, pos, z_s, units=galsim.arcsec):
        """Calculate magnification of halo at specified positions.

        @param pos     Position(s) of the source(s), assumed to be post-lensing!
                       Valid ways to input this:
                         - Single galsim.PositionD (or PositionI) instance
                         - tuple of floats: (x,y)
                         - list of galsim.PositionD (or PositionI) instances
                         - tuple of lists: ( xlist, ylist )
        @param z_s     Source redshift(s)
        @param units   Angular units of coordinates (only arcsec implemented so far).
        @return mu     Numpy array containing the magnification at the specified position(s)
        """
        # Convert to numpy arrays for internal usage:
        pos_x, pos_y = _convertPositions(pos, units, 'getMag')

        r = ((pos_x - self.halo_pos.x)**2 + (pos_y - self.halo_pos.y)**2)**0.5/self.rs_arcsec
        # compute strength of lensing fields
        ks = self.__ks(z_s)
        if isinstance(z_s, np.ndarray) == False:
            ks = ks*np.ones_like(r)
        g = self.__gamma(r, ks)
        kappa = self.__kappa(r, ks)

        mu = 1. / ( (1.-kappa)**2 - g**2 )

        # Convert to a float or list of floats
        if len(mu) == 1:
            return mu[0]
        else:
            return [ m for m in mu ]<|MERGE_RESOLUTION|>--- conflicted
+++ resolved
@@ -93,13 +93,6 @@
     k value, or they can be instances of the LookupTable class for power spectra that are known 
     at particular k values but for which there is not a simple analytic form.
     
-<<<<<<< HEAD
-    The power functions should return either power P(k) or Delta^2(k), defined as
-    P(k) = k^2 Delta^2(k) / 2pi.
-    If the latter, then you should set `delta2 = True` in the constructor.  (Or, in a power spectrum
-    calculator that returns C_ell, this option should be set to True.) We assume that P(k)
-    goes to zero at k=0, as in any physically reasonable cosmological model.
-=======
     Cosmologists often express the power spectra in terms of an expansion in spherical harmonics
     (ell), i.e., the C_ell values.  In the flat-sky limit, we can replace ell with k and C_ell with
     P(k).  Thus, k and P(k) have dimensions of inverse angle and angle^2, respectively.  It is quite
@@ -121,33 +114,12 @@
     `k=0` itself).  Future versions of the lensing engine may change this behavior.  Moreover, a
     full comparison of the GalSim power spectrum normalization conventions and behavior in various
     regimes is in the works and will be available with a future version of GalSim.
->>>>>>> 67d15f62
 
     The power functions must return a list/array that is the same size as what it was given, e.g.,
     in the case of no power or constant power, a function that just returns a float would not be
     permitted; it would have to return an array of floats all with the same value.
 
     It is important to note that the power spectra used to initialize the PowerSpectrum object
-<<<<<<< HEAD
-    should be in the same units as any parameters to the getShear() method that define the locations
-    at which we want to get shears.  When we actually draw images, there is a natural scale that
-    defines the pitch of the image (dx), which is typically taken to be arcsec.  This definition of
-    a specific length scale means that we should also use the same units (arcsec) for the positions
-    at which we want our galaxies to be located when we draw shears from a power spectrum, and
-    likewise the values of k (wavenumber) going into the power spectrum function should be inverse
-    arcsec.  To give a specific example, if we want to draw Gaussians on an image with dx=0.2 arcsec
-    (i.e., the argument dx to the draw method will be =0.2), and if we want a grid of galaxies
-    spaced 40 pixels apart, then when we call the getShear method of the PowerSpectrum class, we
-    should use grid_spacing=8 [arcsec, =(40 pixels)*(0.2 arcsec/pixel)].
-
-    To use a different (inverse) unit for k, you may specify such with the units kwarg in the
-    constructor.  This should be either a galsim.AngleUnit instance (e.g. galsim.radians) or a
-    string (e.g. 'radians').  If you provide a power function that is actually C_ell or Delta^2
-    using the `delta2=True` option, then the Delta^2 function must also have consistent units with
-    k, i.e., for k in inverse radians the Delta^2 must be in radians^2.  This is typical for
-    cosmology calculators that return C_ell as a function of ell (which become our Delta^2 and k in
-    the flat-sky approximation).
-=======
     should use the same units for k and P(k), i.e., if k is in inverse radians then P(k) should be
     in radians^2 (as is natural for outputs from a cosmological shear power spectrum calculator).
     However, when we actually draw images, there is a natural scale that defines the pitch of the
@@ -157,7 +129,6 @@
     different input units for P(k) (again, within the constraint that k and P(k) must be
     consistent).  If the `delta2` keyword is set to specify that the input is actually the
     dimensionless power Delta^2, then the input `units` are taken to apply only to the k values.
->>>>>>> 67d15f62
 
     @param e_power_function A function or other callable that accepts a Numpy array of |k| values,
                             and returns the E-mode power spectrum P_E(|k|) in an array of the same
@@ -175,33 +146,19 @@
                             It may also be a string that can be converted to a function using
                             eval('lambda k : ' + e_power_function), a LookupTable, or file_name from
                             which to read in a LookupTable.
-<<<<<<< HEAD
-    @param delta2           Is the power actually given as Delta^2, which requires us to multiply 
-                            by k^2 / (2pi) to get the shear power P(k)?  [default = False]
-                            Note that if Delta^2 is provided, then it is critical that it have 
-                            units consistent with the units for k.
-    @param units            The angular units used for the power spectrum (i.e. the units of 
-                            k^-1). [default = arcsec]
-=======
     @param delta2           Is the power actually given as dimensionless Delta^2, which requires us
                             to multiply by 2pi / k^2 to get the shear power P(k) in units of
                             angle^2?  [default = False]
     @param units            The angular units used for the power spectrum (i.e. the units of 
                             k^-1 and sqrt(P)). This should be either a galsim.AngleUnit instance
                             (e.g. galsim.radians) or a string (e.g. 'radians'). [default = arcsec]
->>>>>>> 67d15f62
     """
     _req_params = {}
     _opt_params = { 'e_power_function' : str, 'b_power_function' : str,
                     'delta2' : bool, 'units' : str }
     _single_params = []
-<<<<<<< HEAD
-    def __init__(self, e_power_function=None, b_power_function=None,
-                 delta2=False, units=galsim.arcsec):
-=======
     def __init__(self, e_power_function=None, b_power_function=None, delta2=False,
                  units=galsim.arcsec):
->>>>>>> 67d15f62
         # Check that at least one power function is not None
         if e_power_function is None and b_power_function is None:
             raise AttributeError(
@@ -233,36 +190,6 @@
 
 
     def buildGriddedShears(self, grid_spacing=None, ngrid=None, rng=None,
-<<<<<<< HEAD
-                           interpolant=None, center=galsim.PositionD(0,0)):
-        """Generate a realization of the current power spectrum on the specified grid.
-
-        This function will generate a Gaussian random realization of the specified E and B mode 
-        shear power spectra at a grid of positions, specified by the input parameters 
-        `grid_spacing` (distance between grid points) and `ngrid` (number of grid points in each 
-        direction.)
-
-        The normalization of the shears from a given power spectrum is defined as follows: if 
-        P_E(k)=P_B(k)=P [const],
-        i.e., white noise in both shear components, then the shears g1 and g2 will be random
-        Gaussian deviates with variance=P.  Note that if we really had power at all k, the variance
-        would be infinite.  But we are getting shears on a grid, which has a limited k range, and
-        hence the total power is finite.  For grid spacing dx and N grid points, the spacing between
-        k values is dk = 2pi/(N dx) and k ranges from +/-(N/2) dk.  There are alternate definitions
-        to consider, e.g., that the variance should be P*(dx)^2 for a grid spacing of dx (i.e., for
-        fixed total grid extent, a smaller grid spacing requires smaller shear variances since the
-        range of k values that are accessible is larger); those who input a continuum P(k) should,
-        when predicting the behavior of shears on a grid, keep in mind our normalization convention
-        and the fact that it's a discrete FFT.  If you strongly dislike our convention and would
-        like support for an alternate one, please indicate this on our GitHub issues page.
-
-        Also note that the convention for axis orientation differs from that for the GREAT10
-        challenge, so when using codes that deal with GREAT10 challenge outputs, the sign of our g2
-        shear component must be flipped.
-
-        Some examples:
-
-=======
                            interpolant=None, center=galsim.PositionD(0,0), units=galsim.arcsec):
         """Generate a realization of the current power spectrum on the specified grid.
 
@@ -278,7 +205,6 @@
 
         Some examples:
 
->>>>>>> 67d15f62
         1. Get shears on a grid of points separated by 1 arcsec:
 
                my_ps = galsim.PowerSpectrum(lambda k : k**2)
@@ -313,16 +239,10 @@
                my_ps = galsim.PowerSpectrum(tab_pk)
                g1, g2 = my_ps.buildGriddedShears(grid_spacing = 1., grid_nx = 100)
 
-<<<<<<< HEAD
-        @param grid_spacing     Spacing for an evenly spaced grid of points, in arcsec for
-                                consistency with the natural length scale of images created using
-                                the draw or drawShoot methods.
-=======
         @param grid_spacing     Spacing for an evenly spaced grid of points, by default in arcsec
                                 for consistency with the natural length scale of images created
                                 using the draw or drawShoot methods.  Other units can be specified
                                 using the `units` keyword.
->>>>>>> 67d15f62
         @param ngrid            Number of grid points in each dimension.  If a number that is not
                                 an int (e.g., a float) is supplied, then it gets converted to an int
                                 automatically.
@@ -333,15 +253,10 @@
                                 gridded shears by getShear() if that method is later
                                 called. [default `interpolant = galsim.Linear()`]
         @param center           (Optional) If setting up a new grid, define what position you
-<<<<<<< HEAD
-                                want to consider the center of that grid. [default 
-                                `center = (0,0)`]
-=======
                                 want to consider the center of that grid.  Units must be consistent
                                 with those for `grid_spacing`.  [default `center = (0,0)`]
         @param units            The angular units used for the positions.  [default = arcsec]
 
->>>>>>> 67d15f62
         
         @return g1,g2           These are 2-d NumPy arrays corresponding to shears at the gridded
                                 positions.
@@ -368,8 +283,6 @@
         else:
             raise TypeError("Unable to parse the input center argument for getShear")
 
-<<<<<<< HEAD
-=======
         # Automatically convert units to arcsec at the outset, then forget about it.  This is
         # because PowerSpectrum by default wants to work in arsec, and all power functions are
         # automatically converted to do so, so we'll also do that here.
@@ -383,7 +296,6 @@
             center *= scale_fac
             grid_spacing *= scale_fac
 
->>>>>>> 67d15f62
         # Make a GaussianDeviate if necessary
         if rng is None:
             gd = galsim.GaussianDeviate()
@@ -401,33 +313,6 @@
         self.interpolant = interpolant
         if interpolant is None:
             pass
-<<<<<<< HEAD
-        else:
-            galsim.utilities.convert_interpolant_to_2d(interpolant)
-
-        # Convert power_functions into callables:
-        e_power_function = self._convert_power_function(self.e_power_function,'e_power_function')
-        b_power_function = self._convert_power_function(self.b_power_function,'b_power_function')
-
-        # If we actually have Delta^2, then we must convert to power, which is
-        # dimensionless.  Also account for the possible unit scaling here.
-        if e_power_function is None:
-            p_E = None
-        elif self.delta2:
-            p_E = lambda k : (self.scale*k)**2 * e_power_function(self.scale*k)/(2.*np.pi)
-        elif self.scale != 1:
-            p_E = lambda k : e_power_function(self.scale*k)
-        else: 
-            p_E = e_power_function
-
-        if b_power_function is None:
-            p_B = None
-        elif self.delta2:
-            p_B = lambda k : (self.scale*k)**2 * b_power_function(self.scale*k)/(2.*np.pi)
-        elif self.scale != 1:
-            p_B = lambda k : b_power_function(self.scale*k)
-        else:
-=======
         else:
             galsim.utilities.convert_interpolant_to_2d(interpolant)
 
@@ -463,7 +348,6 @@
         elif self.scale != 1:
             p_B = lambda k : b_power_function(self.scale*k)*(self.scale**2)
         else:
->>>>>>> 67d15f62
             p_B = b_power_function
 
         # Build the grid 
@@ -545,13 +429,9 @@
         """
         This function can interpolate between grid positions to find the shear values for a given
         list of input positions (or just a single position).  Before calling this function, you must
-<<<<<<< HEAD
-        call buildGriddedShears first to define the grid on which to interpolate.
-=======
         call buildGriddedShears first to define the grid on which to interpolate.  However, unlike
         buildGriddedShears, the getShear function can automatically convert between input units for
         the input positions relative to the default units (arcsec).
->>>>>>> 67d15f62
 
         Note that the interpolation (carried out using the interpolant that was specified when
         building the gridded shears) modifies the effective power spectrum somewhat.  The user is
