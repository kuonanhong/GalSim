--- conflicted
+++ resolved
@@ -43,7 +43,6 @@
 
 # Image 
 from image import Image, ImageS, ImageI, ImageF, ImageD
-<<<<<<< HEAD
 # These are obsolete, but we currently still suppert them.  They will be deprecated and 
 # removed eventually.
 from image import ImageView, ImageViewS, ImageViewI, ImageViewF, ImageViewD
@@ -59,32 +58,25 @@
 # GSObject
 from base import GSParams, GSObject, Gaussian, Moffat, Airy, Kolmogorov, Pixel, Box
 from base import Exponential, Sersic, DeVaucouleurs
-=======
-from base import GSObject, Gaussian, Moffat, Airy, Kolmogorov, Pixel, Box, Sersic
-from base import Exponential, DeVaucouleurs
-from chromatic import ChromaticObject, ChromaticAtmosphere, Chromatic, ChromaticSum
-from chromatic import ChromaticConvolution, ChromaticDeconvolution, ChromaticAutoConvolution
-from chromatic import ChromaticAutoCorrelation
-from sed import SED
-from bandpass import Bandpass
->>>>>>> cfd5000f
 from real import RealGalaxy, RealGalaxyCatalog, simReal
 from optics import OpticalPSF
 from shapelet import Shapelet, ShapeletSize, FitShapelet, LVectorSize
 from interpolatedimage import Interpolant, Interpolant2d, InterpolantXY
 from interpolatedimage import Nearest, Linear, Cubic, Quintic, Lanczos, SincInterpolant, Delta
 from interpolatedimage import InterpolatedImage
-<<<<<<< HEAD
-from compound import Add, Convolve, Deconvolve, AutoConvolve, AutoCorrelate
+from compound import Add, Sum, Convolve, Convolution, Deconvolve, Deconvolution,
+from compount import AutoConvolve, AutoConvolution, AutoCorrelate, AutoCorrelation
+
+# Chromatic
+from chromatic import ChromaticObject, ChromaticAtmosphere, Chromatic, ChromaticSum
+from chromatic import ChromaticConvolution, ChromaticDeconvolution, ChromaticAutoConvolution
+from chromatic import ChromaticAutoCorrelation
+from sed import SED
+from bandpass import Bandpass
 
 # WCS
 from fits import FitsHeader
 from celestial import CelestialCoord
-=======
-from compound import Add, Sum, Convolve, Convolution, Deconvolve, Deconvolution, AutoConvolve
-from compound import AutoConvolution, AutoCorrelate, AutoCorrelation
-from shear import Shear
->>>>>>> cfd5000f
 from wcs import BaseWCS, PixelScale, ShearWCS, JacobianWCS
 from wcs import OffsetWCS, OffsetShearWCS, AffineTransform, UVFunction, RaDecFunction
 from fitswcs import AstropyWCS, PyAstWCS, WcsToolsWCS, GSFitsWCS, FitsWCS, TanWCS
