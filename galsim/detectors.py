--- conflicted
+++ resolved
@@ -17,7 +17,8 @@
 """@file detectors.py
 
 Module with routines to simulate CCD and NIR detector effects like nonlinearity, reciprocity
-failure, interpixel capacitance, etc. """
+failure, interpixel capacitance, etc.
+"""
 
 import galsim
 import numpy
@@ -252,13 +253,6 @@
     topright = pad_array[2:,2:]
     bottomleft = pad_array[:-2,:-2]
 
-<<<<<<< HEAD
-    # Generating the output array, with 2 rows and 2 columns lesser than the padded array
-    # Image values have been used to make the code look more intuitive
-    out_array = IPC_kernel(1,3)*topleft + IPC_kernel(2,3)*top + IPC_kernel(3,3)*topright + \
-        IPC_kernel(1,2)*left + IPC_kernel(2,2)*center + IPC_kernel(3,2)*right + \
-        IPC_kernel(1,1)*bottomleft + IPC_kernel(2,1)*bottom + IPC_kernel(3,1)*bottomright
-=======
     # Ensure that the choice of origin does not matter
     x0 = IPC_kernel.bounds.xmin # 1 by default
     y0 = IPC_kernel.bounds.ymin # 1 by default
@@ -269,7 +263,6 @@
         IPC_kernel(x0,y0+2)*topleft + IPC_kernel(x0+1,y0+2)*top + IPC_kernel(x0+2,y0+2)*topright +\
         IPC_kernel(x0,y0+1)*left + IPC_kernel(x0+1,y0+1)*center + IPC_kernel(x0+2,y0+1)*right +\
         IPC_kernel(x0,y0)*bottomleft + IPC_kernel(x0+1,y0)*bottom + IPC_kernel(x0+2,y0)*bottomright
->>>>>>> e3dec728
 
     if edge_treatment=='crop':
         self.array[1:-1,1:-1] = out_array
