--- conflicted
+++ resolved
@@ -172,11 +172,7 @@
                            Normally, the padding is just taken to be the size of the pad_image.
                            However, if pad_factor is also given, and the resulting padded size is 
                            larger than the pad_image, then the image will be further padded with
-<<<<<<< HEAD
-                           either noise (if noise_pad is give) or zeros.
-=======
                            either noise (if noise_pad is given) or zeros.
->>>>>>> 764b216b
                            The user should be careful to ensure that the image used for padding has 
                            roughly zero mean.  The purpose of this keyword is to allow for a more 
                            flexible representation of some noise field around an object; if the 
