# Copyright 2012, 2013 The GalSim developers:
# https://github.com/GalSim-developers
#
# This file is part of GalSim: The modular galaxy image simulation toolkit.
#
# GalSim is free software: you can redistribute it and/or modify
# it under the terms of the GNU General Public License as published by
# the Free Software Foundation, either version 3 of the License, or
# (at your option) any later version.
#
# GalSim is distributed in the hope that it will be useful,
# but WITHOUT ANY WARRANTY; without even the implied warranty of
# MERCHANTABILITY or FITNESS FOR A PARTICULAR PURPOSE.  See the
# GNU General Public License for more details.
#
# You should have received a copy of the GNU General Public License
# along with GalSim.  If not, see <http://www.gnu.org/licenses/>
#
"""@file utilities.py
Module containing general utilities for the GalSim software.
"""

import numpy as np
import galsim

def roll2d(image, (iroll, jroll)):
    """Perform a 2D roll (circular shift) on a supplied 2D numpy array, conveniently.

    @param image            the numpy array to be circular shifted.
    @param (iroll, jroll)   the roll in the i and j dimensions, respectively.

    @returns the rolled image.
    """
    return np.roll(np.roll(image, jroll, axis=1), iroll, axis=0)

def kxky(array_shape=(256, 256)):
    """Return the tuple kx, ky corresponding to the DFT of a unit integer-sampled array of input
    shape.
    
    Uses the SBProfile conventions for Fourier space, so k varies in approximate range (-pi, pi].
    Uses the most common DFT element ordering conventions (and those of FFTW), so that `(0, 0)`
    array element corresponds to `(kx, ky) = (0, 0)`.

    See also the docstring for np.fftfreq, which uses the same DFT convention, and is called here,
    but misses a factor of pi.
    
    Adopts Numpy array index ordering so that the trailing axis corresponds to kx, rather than the
    leading axis as would be expected in IDL/Fortran.  See docstring for numpy.meshgrid which also
    uses this convention.

    @param array_shape   the Numpy array shape desired for `kx, ky`. 
    """
    # Note: numpy shape is y,x
    k_xaxis = np.fft.fftfreq(array_shape[1]) * 2. * np.pi
    k_yaxis = np.fft.fftfreq(array_shape[0]) * 2. * np.pi
    return np.meshgrid(k_xaxis, k_yaxis)

def g1g2_to_e1e2(g1, g2):
    """Convenience function for going from (g1, g2) -> (e1, e2).

    Here g1 and g2 are reduced shears, and e1 and e2 are distortions - see shear.py for definitions
    of reduced shear and distortion in terms of axis ratios or other ways of specifying ellipses.
    @param g1  First reduced shear component (along pixel axes)
    @param g2  Second reduced shear component (at 45 degrees with respect to image axes)
    @returns The corresponding distortions, e1 and e2.
    """
    # Conversion:
    # e = (a^2-b^2) / (a^2+b^2)
    # g = (a-b) / (a+b)
    # b/a = (1-g)/(1+g)
    # e = (1-(b/a)^2) / (1+(b/a)^2)
    gsq = g1*g1 + g2*g2
    if gsq > 0.:
        g = np.sqrt(gsq)
        boa = (1-g) / (1+g)
        e = (1 - boa*boa) / (1 + boa*boa)
        e1 = g1 * (e/g)
        e2 = g2 * (e/g)
        return e1, e2
    elif gsq == 0.:
        return 0., 0.
    else:
        raise ValueError("Input |g|^2 < 0, cannot convert.")

class AttributeDict(object):
    """Dictionary class that allows for easy initialization and refs to key values via attributes.

    NOTE: Modified a little from Jim's bot.git AttributeDict class so that tab completion now works
    in ipython since attributes are actually added to __dict__.
    
    HOWEVER this means the __dict__ attribute has been redefined to be a collections.defaultdict()
    so that Jim's previous default attribute behaviour is also replicated.
    """
    def __init__(self):
        import collections
        object.__setattr__(self, "__dict__", collections.defaultdict(AttributeDict))

    def __getattr__(self, name):
        return self.__dict__[name]

    def __setattr__(self, name, value):
        self.__dict__[name] = value

    def merge(self, other):
        self.__dict__.update(other.__dict__)

    def _write(self, output, prefix=""):
        for k, v in self.__dict__.iteritems():
            if isinstance(v, AttributeDict):
                v._write(output, prefix="{0}{1}.".format(prefix, k))
            else:
                output.append("{0}{1} = {2}".format(prefix, k, repr(v)))

    def __nonzero__(self):
        return not not self.__dict__

    def __repr__(self):
        output = []
        self._write(output, "")
        return "\n".join(output)

    __str__ = __repr__

    def __len__(self):
        return len(self.__dict__)

def rand_arr(shape, deviate):
    """Function to make a 2d array of random deviates (of any sort).

    @param shape A list of length 2, indicating the desired 2d array dimensions
    @param deviate Any GalSim deviate (see random.py) such as UniformDeviate, GaussianDeviate,
    etc. to be used to generate random numbers
    @returns A Numpy array of the desired dimensions with random numbers generated using the
    supplied deviate.
    """
    if len(shape) is not 2:
        raise ValueError("Can only make a 2d array from this function!")
    # note reversed indices due to Numpy vs. Image array indexing conventions!
    tmp_img = galsim.ImageD(shape[1], shape[0])
    galsim.DeviateNoise(deviate).applyTo(tmp_img.view())
    return tmp_img.array

def convert_interpolant_to_2d(interpolant):
    """Convert a given interpolant to an Interpolant2d if it is given as a string or 1-d.
    """
    if interpolant == None:
        return None  # caller is responsible for setting a default if desired.
    elif isinstance(interpolant, galsim.Interpolant2d):
        return interpolant
    elif isinstance(interpolant, galsim.Interpolant):
        return galsim.InterpolantXY(interpolant)
    else:
        # Will raise an appropriate exception if this is invalid.
        return galsim.Interpolant2d(interpolant)

<<<<<<< HEAD
=======

>>>>>>> 1d2c907b
class ComparisonShapeData(object):
    """A class to contain the outputs of a comparison between photon shooting and DFT rendering of
    GSObjects, as measured by the HSM module's FindAdaptiveMom or (in future) EstimateShearHSM.

    Currently this class contains the following attributes (see also the HSMShapeData
    documentation for a more detailed description of, e.g., observed_shape, moments_sigma)
    describing the results of the comparison:

    - g1obs_draw: observed_shape.g1 from adaptive moments on a GSObject image rendered using .draw()

    - g2obs_draw: observed_shape.g2 from adaptive moments on a GSObject image rendered using .draw()

    - sigma_draw: moments_sigma from adaptive moments on a GSObject image rendered using .draw()

    - delta_g1obs: estimated mean difference between i) observed_shape.g1 from images of the same
      GSObject rendered with .drawShoot(), and ii) `g1obs_draw`.
<<<<<<< HEAD

    - delta_g2obs: estimated mean difference between i) observed_shape.g2 from images of the same
      GSObject rendered with .drawShoot(), and ii) `g1obs_draw`.

    - delta_sigma: estimated mean difference between i) moments_sigma from images of the same
      GSObject rendered with .drawShoot(), and ii) `sigma_draw`.
=======
      Defined `delta_g1obs = g1obs_draw - g1obs_shoot`.

    - delta_g2obs: estimated mean difference between i) observed_shape.g2 from images of the same
      GSObject rendered with .drawShoot(), and ii) `g1obs_draw`.
      Defined `delta_g2obs = g2obs_draw - g2obs_shoot`.

    - delta_sigma: estimated mean difference between i) moments_sigma from images of the same
      GSObject rendered with .drawShoot(), and ii) `sigma_draw`.
      Defined `delta_sigma = sigma_draw - sigma_shoot`.
>>>>>>> 1d2c907b

    - err_g1obs: standard error in `delta_g1obs` estimated from the test sample.

    - err_g2obs: standard error in `delta_g2obs` estimated from the test sample.

    - err_sigma: standard error in `delta_sigma` estimated from the test sample.

    The ComparisonShapeData instance also stores much of the meta-information about the tests:

    - gsobject: the galsim.GSObject for which this test was performed (prior to PSF convolution if
      a PSF was also supplied).

    - psf_object: the optional additional PSF supplied by the user for tests of convolved objects,
      will be `None` if not used.

<<<<<<< HEAD
    - imsize: the size of the  images tested - all test images are currently square.

    - dx: the pixel scale in the images tested.
=======
    - size: the size of the images tested - all test images are currently square.

    - pixel_scale: the pixel scale in the images tested.
>>>>>>> 1d2c907b

    - wmult: the `wmult` parameter used in .draw() (see the GSObject .draw() method docs for more
      details).

    - n_iterations: number of iterations of `n_trials` trials required to get delta quantities to
      the above accuracy.

<<<<<<< HEAD
    - n_trials_per_iter: number of trial images of used to estimate or successively re-estimate the
=======
    - n_trials_per_iter: number of trial images used to estimate or successively re-estimate the
>>>>>>> 1d2c907b
      standard error on the delta quantities above for each iteration.

    - n_photons_per_trial: number of photons shot in drawShoot() for each trial.

    - time: the time taken to perform the test.

    Note this is really only a simple storage container for the results above.  All of the
    non trivial calculation is completed before a ComparisonShapeData instance is initialized,
    typically in the function compare_object_dft_vs_photon.
<<<<<<< HEAD
    """
    def __init__(self, g1obs_draw, g2obs_draw, sigma_draw, g1obs_shoot, g2obs_shoot, sigma_shoot,
                 err_g1obs, err_g2obs, err_sigma, gsobject, psf_object, imsize, dx, wmult,
                 n_iterations, n_trials_per_iter, n_photons_per_trial, time):
=======

    - gsobject: optional galsim.GSObject for which this test was performed (prior to PSF convolution
      if a PSF was also supplied).

    - psf_object: the optional additional PSF supplied by the user for tests of convolved objects,
      will be `None` if not used.

    - config: optional config object describing the gsobject and PSF if the config comparison script
      was used rather than the (single core only) direct object script.

    Either config, or gsobject, or gsobject and psf_object, must be set when a ComparisonShapeData
    instance is created or an Exception is raised.
    """
    def __init__(self, g1obs_draw, g2obs_draw, sigma_draw, g1obs_shoot, g2obs_shoot, sigma_shoot,
                 err_g1obs, err_g2obs, err_sigma, size, pixel_scale, wmult, n_iterations,
                 n_trials_per_iter, n_photons_per_trial, time, gsobject=None, psf_object=None,
                 config=None):
        """In general use you should not need to instantiate a ComparisonShapeData instance,
        as this is done within the `compare_dft_vs_photon_config`/`object` functions. 
        """
>>>>>>> 1d2c907b

        self.g1obs_draw = g1obs_draw
        self.g2obs_draw = g2obs_draw
        self.sigma_draw = sigma_draw
        
        self.delta_g1obs = g1obs_draw - g1obs_shoot
        self.delta_g2obs = g2obs_draw - g2obs_shoot
        self.delta_sigma = sigma_draw - sigma_shoot

        self.err_g1obs = err_g1obs
        self.err_g2obs = err_g2obs
        self.err_sigma = err_sigma

<<<<<<< HEAD
        self.gsobject = gsobject
        self.psf_object = psf_object
        self.imsize = imsize
        self.dx = dx
=======
        if gsobject is not None:
            if config is not None:
                raise ValueError("Specifying both a config and gsobject input kwarg is ambiguous")
        elif config is None:
            raise ValueError(
                "Either config, or gsobject (with an optional psf_object) must be given as input.")
        self.config = config
        self.gsobject = gsobject
        self.psf_object = psf_object
 
        self.size = size
        self.pixel_scale = pixel_scale
>>>>>>> 1d2c907b
        self.wmult = wmult
        self.n_iterations = n_iterations
        self.n_trials_per_iter = n_trials_per_iter
        self.n_photons_per_trial = n_photons_per_trial
        self.time = time

    def __str__(self):
        retval = "g1obs_draw  = "+str(self.g1obs_draw)+"\n"+\
                 "delta_g1obs = "+str(self.delta_g1obs)+" +/- "+str(self.err_g1obs)+"\n"+\
                 "\n"+\
                 "g2obs_draw  = "+str(self.g2obs_draw)+"\n"+\
                 "delta_g2obs = "+str(self.delta_g2obs)+" +/- "+str(self.err_g2obs)+"\n"+\
                 "\n"+\
                 "sigma_draw  = "+str(self.sigma_draw)+"\n"+\
                 "delta_sigma = "+str(self.delta_sigma)+" +/- "+str(self.err_sigma)+"\n"+\
                 "\n"+\
<<<<<<< HEAD
                 "time taken = "+str(self.time)+" s" 
=======
                 "image size = "+str(self.size)+"\n"+\
                 "pixel scale = "+str(self.pixel_scale)+"\n"+\
                 "wmult = "+str(self.wmult)+"\n"+\
                 "\n"+\
                 "total time taken = "+str(self.time)+" s\n"+\
                 "total number of iterations = "+str(self.n_iterations)+"\n"+\
                 "number of trials per iteration = "+str(self.n_trials_per_iter)+"\n"+\
                 "number of photons per trial = "+str(self.n_photons_per_trial)+"\n"
>>>>>>> 1d2c907b
        return retval

    # Reuse the __str__ method for __repr__
    __repr__ = __str__

<<<<<<< HEAD
# Define a module scope worker function for our multi-threading (must be defined at top-level scope,
# see Python picklability rules:
# http://docs.python.org/2/library/pickle.html#what-can-be-pickled-and-unpickled )
def _shoot_profile(iseed, gsobject, dx, nphotons):
    im = galsim.ImageF(imsize, imsize) 
    gsobject.drawShoot(im, dx=dx, n_photons=nphotons, rng=galsim.BaseDeviate(iseed))
    res = im.FindAdaptiveMom()
    # Output as a tuple
    return res.observed_shape.g1, res.observed_shape.g2, res.moments_sigma

def compare_object_dft_vs_photon(gsobject, psf_object=None, moments=True, hsm=False, dx=1.,
                                 imsize=512, wmult=4., abs_tol_ellip=1.e-5, abs_tol_size=1.e-5,
                                 n_trials_per_iter=32, n_photons_per_trial=1e7, random_seed=None,
                                 ncores=1):
    """Take an input object and render it in two ways comparing results at high precision.

    Using both photon shooting (via drawShoot) and Discrete Fourier Transform (via shoot) to render
    images, we compare  the numerical values of adaptive moments and optionally HSM shear estimates,
    or both, to check consistency.
=======

def compare_dft_vs_photon_object(gsobject, psf_object=None, rng=None, pixel_scale=1., size=512,
                                 wmult=4., abs_tol_ellip=1.e-5, abs_tol_size=1.e-5,
                                 n_trials_per_iter=32, n_photons_per_trial=1e7, moments=True,
                                 hsm=False):
    """Take an input object (with optional PSF) and render it in two ways comparing results at high
    precision.

    Using both photon shooting (via drawShoot) and Discrete Fourier Transform (via shoot) to render
    images, we compare the numerical values of adaptive moments estimates of size and ellipticity to
    check consistency.

    This function takes actual GSObjects as its input, but because these are not yet picklable this
    means that the internals cannot be parallelized using the Python multiprocessing module.  For
    a parallelized function, that instead uses a config dictionary to specify the test objects, see
    the function compare_dft_vs_photon_config() in this module.
>>>>>>> 1d2c907b

    We generate successive sets of `n_trials_per_iter` photon-shot images, using 
    `n_photons_per_trial` photons in each image, until the standard error on the mean absolute size
    and ellipticty drop below `abs_tol_size` and `abs_tol_ellip`.  We then output a
<<<<<<< HEAD
    ComparisonShapeData object.

    @param gsobject               the galsim.GSObject for which this test is to be performed (prior
                                  to PSF convolution if a PSF is also supplied via `psf_object`).

    @param psf_object             optional additional PSF for tests of convolved objects, also a
                                  galsim.GSObject.

    @param moments                set True to compare rendered images using AdaptiveMoments
                                  estimates of simple observed estimates (default=`True`).

    @param hsm                    set True to compare rendered images using HSM shear estimates
                                  (i.e. including a PSF correction for shears; default=`False`, not
                                  yet implemented).

    @param dx                     the pixel scale to use in the test images.

    @param imsize                 the size of the images in the rendering tests - all test images
=======
    ComparisonShapeData object which stores the results.

    Note that `n_photons_per_trial` should be large (>~ 1e6) to ensure that any biases detected
    between the photon shooting and DFT-drawn images are due to numerical differences rather than
    biases on adaptive moments due to noise itself, a generic feature in this work.  This can be
    verified with a convergence test.

    @param gsobject               the galsim.GSObject for which this test is to be performed (prior
                                  to PSF convolution if a PSF is also supplied via `psf_object`).
                                  Note that this function will automatically handle integration
                                  over a galsim.Pixel() of width `pixel_scale`, so this should NOT
                                  generally be included in the supplied `gsobject`.


    @param psf_object             optional additional PSF for tests of convolved objects, also a
                                  galsim.GSObject.  Note that this function will automatically 
                                  handle integration over a galsim.Pixel() of width `pixel_scale`,
                                  so this should NOT be included in the supplied `psf_object`.

    @param rng                    galsim.BaseDeviate or derived deviate class instance to provide
                                  the pseudo random numbers for the photon shooting.  If `None` on 
                                  input (default) a galsim.BaseDeviate is internally initialized.

    @param pixel_scale            the pixel scale to use in the test images.

    @param size                   the size of the images in the rendering tests - all test images
>>>>>>> 1d2c907b
                                  are currently square.

    @param wmult                  the `wmult` parameter used in .draw() (see the GSObject .draw()
                                  method docs via `help(galsim.GSObject.draw)` for more details).

    @abs_tol_ellip                the test will keep iterating, adding ever greater numbers of
                                  trials, until estimates of the 1-sigma standard error on mean 
                                  ellipticity moments from photon-shot images are smaller than this
                                  param value.

    @abs_tol_size                 the test will keep iterating, adding ever greater numbers of
                                  trials, until estimates of the 1-sigma standard error on mean 
                                  size moments from photon-shot images are smaller than this param
                                  value.

    @n_trials_per_iter            number of trial images used to estimate (or successively
                                  re-estimate) the standard error on the delta quantities above for
                                  each iteration of the tests. Default = 32.

    @n_photons_per_trial          number of photons shot in drawShoot() for each trial.  This should
                                  be large enough that any noise bias (a.k.a. noise rectification
                                  bias) on moments estimates is small. Default ~1e7 should be
<<<<<<< HEAD
                                  sufficient. 

    @random_seed                  If set, an integer to be used as the basis for the random number
                                  generator; if `ncores` > 1 (see below) then `random_seed` *must*
                                  be set and will be used to generated multiple seeds (TODO: TRY TO
                                  DO THIS BETTER!??).  If `None`, an internally determined seed will
                                  be used.

    @ncores                       Number of cores to use, switches the parallel processing behaviour
                                      `ncores`=1 (default) - Use only single core, serial processing
                                      `ncores`>1           - Use ncores independent processes for
                                                             shooting photons through each set of
                                                             `ntrials_per_iter` processes: works
                                                             best if `ntrials_per_iter % ncores`= 0.
                                      `ncores`=`None`      - Let the Python multiprocessing module
                                                             determine the number of cores to use,
                                                             processing in parallel.

    In principle, using ncores=1 and ncores!=1 should give the same results, but this relies on
    how comfortable we are with our seeding scheme.  There is concern that our random deviates
    created in this way are NOT IID, and I'm not sure we have demonstrated this is not an issue.
=======
                                  sufficient.

    @param moments                set True to compare rendered images using AdaptiveMoments
                                  estimates of simple observed estimates (default=`True`).

    @param hsm                    set True to compare rendered images using HSM shear estimates
                                  (i.e. including a PSF correction for shears; default=`False` as
                                  this feature is not yet implemented!)
>>>>>>> 1d2c907b
    """
    import logging
    import time     

    # Some sanity checks on inputs
    if hsm is True:
        if psf_object is None:
<<<<<<< HEAD
            raise ValueError('An input psf_object is required for HSM shear estimate testing')
=======
            raise ValueError('An input psf_object is required for HSM shear estimate testing.')
>>>>>>> 1d2c907b
        else:
            # Raise an apologetic exception about the HSM not yet being implemented!
            raise NotImplementedError('Sorry, HSM tests not yet implemented!')

<<<<<<< HEAD
    # Then define some convenience functions for handling lists and list operations, including
    # multiprocessing
=======
    if rng is None:
        rng = galsim.BaseDeviate()

    # Then define some convenience functions for handling lists and multiple trial operations
>>>>>>> 1d2c907b
    def _mean(array_like):
        return np.mean(np.asarray(array_like))

    def _stderr(array_like):
        return np.std(np.asarray(array_like)) / np.sqrt(len(array_like))

    def _shoot_trials_single(gsobject, ntrials, dx, imsize, rng, n_photons):
<<<<<<< HEAD
        """Convenience function to run ntrials and collect the results, using a single core.
=======
        """Convenience function to run ntrials and collect the results, uses only a single core.
>>>>>>> 1d2c907b

        Uses a Python for loop but this is very unlikely to be a rate determining factor provided
        n_photons is suitably large (>1e6).
        """
        g1obslist = []
        g2obslist = []
        sigmalist = []
        im = galsim.ImageF(imsize, imsize)
        for i in xrange(ntrials):
            gsobject.drawShoot(im, dx=dx, n_photons=n_photons, rng=rng)
            res = im.FindAdaptiveMom()
            g1obslist.append(res.observed_shape.g1)
            g2obslist.append(res.observed_shape.g2)
            sigmalist.append(res.moments_sigma)
<<<<<<< HEAD
        return g1obslist, g2obslist, sigmalist

    def _shoot_trials_multi(random_seed, itercounter, gsobject, ntrials, dx, imsize, nphotons,
                            ncores):
        """Convenience function to run ntrials and collect the results, using multiple cores.

        Uses a multiprocessing.Pool() to farm out image trials.  HOWEVER (see comments below) the
        seed is set differently for each trial, and I STILL don't like this!
        """
        from functools import partial
        # Then make the single input worker function from the _shoot_profile (defined in the module
        # scope) function using functools.partial
        _shoot_worker = partial(_shoot_profile, gsobject=gsobject, dx=dx, nphotons=nphotons)

        # Set up a seed bank that will provide a unique starting seed to every individual trial;
        # HOWEVER, these seeds are sequential integers, and this STILL makes me very queasy.
        # I have chatted with a colleage about this, Sree Balan at UCL, and he has some thoughts
        # about this overall approach (which is essentially used in the config multiprocessing too),
        # will raise it on the pull request.  
        istart = random_seed + itercounter * ntrials
        iseed_bank = range(istart, istart + ntrials)

        # Then setup the worker pool
        from multiprocessing import Pool
        if ncores is not None:
            pool = Pool(ncores) 
        else:
            pool = Pool()

        # Then do the calculation using the pool's .map method
        zipped_results = pool.map(_shoot_worker, iseed_bank)

        # Unzip [using the black magic zip(*zipped_thing) interface] and return
        g1obslist, g2obslist, sigmalist = zip(*zipped_results)
=======
            logging.debug('Completed '+str(i + 1)+'/'+str(ntrials)+' trials in this iteration')
>>>>>>> 1d2c907b
        return g1obslist, g2obslist, sigmalist

    # OK, that's the end of the helper functions-within-helper functions, back to the main unit

    # Start the timer
    t1 = time.time()

    # If a PSF is supplied, do the convolution, otherwise just use the gal_object
    if psf_object is None:
        logging.info('No psf_object supplied, running tests using input gsobject only')
        test_object = gsobject
    else:
        logging.info('Generating test_object by convolving gsobject with input psf_object')
        test_object = galsim.Convolve([gsobject, psf_object])

<<<<<<< HEAD
    # Draw the shoot image, only needs to be done once
    im_draw = galsim.ImageF(imsize, imsize)
    test_object.draw(im_draw, dx=dx, wmult=wmult)
=======
    # Draw the FFT image, only needs to be done once
    # For the FFT drawn image we need to include the galsim.Pixel, for the photon shooting we don't!
    test_object_pixelized = galsim.Convolve([test_object, galsim.Pixel(pixel_scale)])
    im_draw = galsim.ImageF(size, size)
    test_object_pixelized.draw(im_draw, dx=pixel_scale, wmult=wmult)
>>>>>>> 1d2c907b
    res_draw = im_draw.FindAdaptiveMom()
    sigma_draw = res_draw.moments_sigma
    g1obs_draw = res_draw.observed_shape.g1
    g2obs_draw = res_draw.observed_shape.g2

    # Setup storage lists for the trial shooting results
    sigma_shoot_list = []
    g1obs_shoot_list = []
    g2obs_shoot_list = [] 
    sigmaerr = 666. # Slightly kludgy but will not accidentally fail the first `while` condition
    g1obserr = 666.
    g2obserr = 666.

    # Initialize iteration counter
    itercount = 0

<<<<<<< HEAD
    # If ncores = 1, initialize the rng here
    if ncores == 1:
        if random_seed is None:
            rng = galsim.BaseDeviate()
        else:
            rng = galsim.BaseDeviate(random_seed)
    # Else if ncores > 1, we use multiple seeds to set up RNGs
    elif ncores > 1:
        if random_seed is None:
            raise ValueError(
                "Input random_seed kwarg must be set to a positive integer if ncores > 1.")
        else:
            pass
    else:
        raise ValueError("Input kwarg ncores must be a positive integer")

=======
>>>>>>> 1d2c907b
    # Then begin while loop, farming out sets of n_trials_per_iter trials until we get the
    # statistical accuracy we require 
    while (g1obserr > abs_tol_ellip) or (g2obserr > abs_tol_ellip) or (sigmaerr > abs_tol_size):

        # Run the trials using helper function
<<<<<<< HEAD
        if ncores == 1:
            g1obs_list_tmp, g2obs_list_tmp, sigma_list_tmp = _shoot_trials_single(
                test_object, n_trials_per_iter, dx, imsize, rng, n_photons_per_trial)
        else:
            g1obs_list_tmp, g2obs_list_tmp, sigma_list_tmp = _shoot_trials_multi(
                random_seed, itercount, test_object, n_trials_per_iter, dx, imsize,
                n_photons_per_trial, ncores)
=======
        g1obs_list_tmp, g2obs_list_tmp, sigma_list_tmp = _shoot_trials_single(
            test_object, n_trials_per_iter, pixel_scale, size, rng, n_photons_per_trial)
>>>>>>> 1d2c907b

        # Collect results and calculate new standard error
        g1obs_shoot_list.extend(g1obs_list_tmp)
        g2obs_shoot_list.extend(g2obs_list_tmp)
        sigma_shoot_list.extend(sigma_list_tmp)
        g1obserr = _stderr(g1obs_shoot_list)
        g2obserr = _stderr(g2obs_shoot_list)
        sigmaerr = _stderr(sigma_shoot_list)
        itercount += 1
        logging.debug('Completed '+str(itercount)+' iterations')
<<<<<<< HEAD
        #print 'Completed '+str(itercount)+' iterations'
        logging.debug(
            '(g1obserr, g2obserr, sigmaerr) = '+str(g1obserr)+', '+str(g2obserr)+', '+str(sigmaerr))
        #print '(g1obserr, g2obserr, sigmaerr) = '+str(g1obserr)+', '+str(g2obserr)+', '+str(sigmaerr)
=======
        logging.debug(
            '(g1obserr, g2obserr, sigmaerr) = '+str(g1obserr)+', '+str(g2obserr)+', '+str(sigmaerr))
>>>>>>> 1d2c907b

    # Take the runtime and collate results into a ComparisonShapeData
    runtime = time.time() - t1
    results = ComparisonShapeData(
        g1obs_draw, g2obs_draw, sigma_draw,
        _mean(g1obs_shoot_list), _mean(g2obs_shoot_list), _mean(sigma_shoot_list),
<<<<<<< HEAD
        g1obserr, g2obserr, sigmaerr, gsobject, psf_object, imsize, dx, wmult,
        itercount, n_trials_per_iter, n_photons_per_trial, runtime)

    logging.info(str(results))
=======
        g1obserr, g2obserr, sigmaerr, size, pixel_scale, wmult, itercount, n_trials_per_iter,
        n_photons_per_trial, runtime, gsobject=gsobject, psf_object=psf_object)

    logging.info('\n'+str(results))
    return results

def compare_dft_vs_photon_config(config, random_seed=None, nproc=None, pixel_scale=None, size=None,
                                 wmult=None, abs_tol_ellip=1.e-5, abs_tol_size=1.e-5,
                                 n_trials_per_iter=32, n_photons_per_trial=1e7, moments=True,
                                 hsm=False, logger=None):
    """Take an input config dictionary and render the object it describes in two ways, comparing
    results at high precision.

    For an example of defining a config dictionary of the sort suitable for input to this function,
    see examples/demo8.py in the GalSim repository.

    Using both photon shooting (via drawShoot) and Discrete Fourier Transform (via shoot) to render
    images, we compare the numerical values of adaptive moments estimates of ellipticity and size 
    to check consistency.

    We generate successive sets of `n_trials_per_iter` photon-shot images, using 
    `n_photons_per_trial` photons in each image, until the standard error on the mean absolute size
    and ellipticty drop below `abs_tol_size` and `abs_tol_ellip`.  We then output a
    ComparisonShapeData object which stores the results.

    Note that `n_photons_per_trial` should be large (>~ 1e6) to ensure that any biases detected
    between the photon shooting and DFT-drawn images are due to numerical differences rather than
    biases on adaptive moments due to noise itself, a generic feature in this work.  This can be
    verified with a convergence test.

    @param config                 GalSim config dictionary describing the GSObject we wish to test
                                  (see e.g. examples/demo8.py).

    @random_seed                  integer to be used as the basis of all seeds for the random number
                                  generator, overrides any value in config['image'].

    @nproc                        number of cpu processes to run in parallel, overrides any value
                                  in config['image'].

    @param pixel_scale            the pixel scale to use in the test images, overrides any value in
                                  config['image'].

    @param size                   the size of the images in the rendering tests - all test images
                                  are currently square, overrides any value in config['image'].

    @param wmult                  the `wmult` parameter used in .draw() (see the GSObject .draw()
                                  method docs via `help(galsim.GSObject.draw)` for more details),
                                  overrides any value in config['image'].

    @abs_tol_ellip                the test will keep iterating, adding ever greater numbers of
                                  trials, until estimates of the 1-sigma standard error on mean 
                                  ellipticity moments from photon-shot images are smaller than this
                                  param value.

    @abs_tol_size                 the test will keep iterating, adding ever greater numbers of
                                  trials, until estimates of the 1-sigma standard error on mean 
                                  size moments from photon-shot images are smaller than this param
                                  value.

    @n_trials_per_iter            number of trial images used to estimate (or successively
                                  re-estimate) the standard error on the delta quantities above for
                                  each iteration of the tests. Default = 32.

    @n_photons_per_trial          number of photons shot in drawShoot() for each trial.  This should
                                  be large enough that any noise bias (a.k.a. noise rectification
                                  bias) on moments estimates is small. Default ~1e7 should be
                                  sufficient.

    @param moments                set True to compare rendered images using AdaptiveMoments
                                  estimates of simple observed estimates (default=`True`).

    @param hsm                    set True to compare rendered images using HSM shear estimates
                                  (i.e. including a PSF correction for shears; default=`False` as
                                  this feature is not yet implemented!)

    @param logger                 logging Logger instance to record output and pass down to the
                                  config layer for debuging / verbose output if desired.
    """
    import logging
    import time     

    # Some sanity checks on inputs
    if hsm is True:
        # Raise an apologetic exception about the HSM not yet being implemented!
        raise NotImplementedError('Sorry, HSM tests not yet implemented!')

    # Then check the config inputs, overriding and warning where necessary
    if random_seed is None:
        if 'random_seed' in config['image']:
            pass
        else:
            raise ValueError('Required input random_seed not set via kwarg or in config')
    else:
        if 'random_seed' in config['image']:
            import warnings
            warnings.warn(
                'Overriding random_seed in config with input kwarg value '+str(random_seed))
        config['image']['random_seed'] = random_seed

    if nproc is None:
        if 'nproc' in config['image']:
            pass
        else:
            from multiprocessing import cpu_count
            config['image']['nproc'] = cpu_count()
    else:
        if 'nproc' in config['image']:
            import warnings
            warnings.warn(
                'Overriding nproc in config with input kwarg value '+str(nproc))
        config['image']['nproc'] = nproc

    if pixel_scale is None:
        if 'pixel_scale' in config['image']:
            pass
        else:
            raise ValueError('Required input pixel_scale not set via kwarg or in image config')
    else:
        if 'pixel_scale' in config['image']:
            import warnings
            warnings.warn(
                'Overriding pixel_scale in config with input kwarg value '+str(pixel_scale))
        config['image']['pixel_scale'] = pixel_scale

    if size is None:
        if 'size' in config['image']:
            pass
        else:
            raise ValueError('Required input size not set via kwarg or in image config')
    else:
        if 'size' in config['image']:
            import warnings
            warnings.warn(
                'Overriding size in config with input kwarg value '+str(size))
        config['image']['size'] = size

    if wmult is None:
        if 'wmult' in config['image']:
            pass
        else:
            raise ValueError('Required input wmult not set via kwarg or in image config')
    else:
        if 'wmult' in config['image']:
            import warnings
            warnings.warn(
                'Overriding wmult in config with input kwarg value '+str(wmult))
        config['image']['wmult'] = wmult

    # Then define some convenience functions for handling lists and multiple trial operations
    def _mean(array_like):
        return np.mean(np.asarray(array_like))

    def _stderr(array_like):
        return np.std(np.asarray(array_like)) / np.sqrt(len(array_like))

    # OK, that's the end of the helper functions-within-helper functions, back to the main unit

    # Start the timer
    t1 = time.time()

    # Draw the FFT image, only needs to be done once
    # The BuidImage function stores things in the config that aren't picklable.
    # If you want to use config later for multiprocessing, you have to deepcopy it here.
    import copy
    config1 = copy.deepcopy(config)
    im_draw = galsim.config.BuildImage(config1, logger=logger)[0]
    res_draw = im_draw.FindAdaptiveMom()
    sigma_draw = res_draw.moments_sigma
    g1obs_draw = res_draw.observed_shape.g1
    g2obs_draw = res_draw.observed_shape.g2

    # Setup storage lists for the trial shooting results
    sigma_shoot_list = []
    g1obs_shoot_list = []
    g2obs_shoot_list = [] 
    sigmaerr = 666. # Slightly kludgy but will not accidentally fail the first `while` condition
    g1obserr = 666.
    g2obserr = 666.

    # Initialize iteration counter
    itercount = 0

    # Change the draw_method to photon shooting
    # We'll also use a new copy here so that this function is non-destructive of any input
    config2 = copy.deepcopy(config)
    config2['image']['draw_method'] = 'phot'
    config2['image']['n_photons'] = n_photons_per_trial

    # Then begin while loop, farming out sets of n_trials_per_iter trials until we get the
    # statistical accuracy we require
    start_random_seed = config2['image']['random_seed'] 
    while (g1obserr > abs_tol_ellip) or (g2obserr > abs_tol_ellip) or (sigmaerr > abs_tol_size):

        # Reset the random_seed depending on the iteration number so that these never overlap
        config2['image']['random_seed'] = start_random_seed + itercount * (n_trials_per_iter + 1)

        # Run the trials using galsim.config.BuildImages function
        trial_images = galsim.config.BuildImages(
            n_trials_per_iter, config2, logger=logger, nproc=config2['image']['nproc'])[0] 
 
        # Collect results 
        trial_results = [image.FindAdaptiveMom() for image in trial_images]

        # Get lists of g1,g2,sigma estimate (this might be quicker using a single list comprehension
        # to get a list of (g1,g2,sigma) tuples, and then unzip with zip(*), but this is clearer)
        g1obs_shoot_list.extend([res.observed_shape.g1 for res in trial_results]) 
        g2obs_shoot_list.extend([res.observed_shape.g2 for res in trial_results]) 
        sigma_shoot_list.extend([res.moments_sigma for res in trial_results])

        #Then calculate new standard error
        g1obserr = _stderr(g1obs_shoot_list)
        g2obserr = _stderr(g2obs_shoot_list)
        sigmaerr = _stderr(sigma_shoot_list)
        itercount += 1
        if logger:
            logger.debug('Completed '+str(itercount)+' iterations')
            logger.debug(
                '(g1obserr, g2obserr, sigmaerr) = '+str(g1obserr)+', '+str(g2obserr)+', '+
            str(sigmaerr))

    # Take the runtime and collate results into a ComparisonShapeData
    runtime = time.time() - t1
    results = ComparisonShapeData(
        g1obs_draw, g2obs_draw, sigma_draw,
        _mean(g1obs_shoot_list), _mean(g2obs_shoot_list), _mean(sigma_shoot_list),
        g1obserr, g2obserr, sigmaerr, config2['image']['size'], config2['image']['pixel_scale'],
        wmult, itercount, n_trials_per_iter, n_photons_per_trial, runtime, config=config2)

    if logger: logging.info('\n'+str(results))
>>>>>>> 1d2c907b
    return results<|MERGE_RESOLUTION|>--- conflicted
+++ resolved
@@ -153,10 +153,7 @@
         # Will raise an appropriate exception if this is invalid.
         return galsim.Interpolant2d(interpolant)
 
-<<<<<<< HEAD
-=======
-
->>>>>>> 1d2c907b
+
 class ComparisonShapeData(object):
     """A class to contain the outputs of a comparison between photon shooting and DFT rendering of
     GSObjects, as measured by the HSM module's FindAdaptiveMom or (in future) EstimateShearHSM.
@@ -173,14 +170,6 @@
 
     - delta_g1obs: estimated mean difference between i) observed_shape.g1 from images of the same
       GSObject rendered with .drawShoot(), and ii) `g1obs_draw`.
-<<<<<<< HEAD
-
-    - delta_g2obs: estimated mean difference between i) observed_shape.g2 from images of the same
-      GSObject rendered with .drawShoot(), and ii) `g1obs_draw`.
-
-    - delta_sigma: estimated mean difference between i) moments_sigma from images of the same
-      GSObject rendered with .drawShoot(), and ii) `sigma_draw`.
-=======
       Defined `delta_g1obs = g1obs_draw - g1obs_shoot`.
 
     - delta_g2obs: estimated mean difference between i) observed_shape.g2 from images of the same
@@ -190,7 +179,6 @@
     - delta_sigma: estimated mean difference between i) moments_sigma from images of the same
       GSObject rendered with .drawShoot(), and ii) `sigma_draw`.
       Defined `delta_sigma = sigma_draw - sigma_shoot`.
->>>>>>> 1d2c907b
 
     - err_g1obs: standard error in `delta_g1obs` estimated from the test sample.
 
@@ -206,15 +194,9 @@
     - psf_object: the optional additional PSF supplied by the user for tests of convolved objects,
       will be `None` if not used.
 
-<<<<<<< HEAD
-    - imsize: the size of the  images tested - all test images are currently square.
-
-    - dx: the pixel scale in the images tested.
-=======
     - size: the size of the images tested - all test images are currently square.
 
     - pixel_scale: the pixel scale in the images tested.
->>>>>>> 1d2c907b
 
     - wmult: the `wmult` parameter used in .draw() (see the GSObject .draw() method docs for more
       details).
@@ -222,11 +204,7 @@
     - n_iterations: number of iterations of `n_trials` trials required to get delta quantities to
       the above accuracy.
 
-<<<<<<< HEAD
-    - n_trials_per_iter: number of trial images of used to estimate or successively re-estimate the
-=======
     - n_trials_per_iter: number of trial images used to estimate or successively re-estimate the
->>>>>>> 1d2c907b
       standard error on the delta quantities above for each iteration.
 
     - n_photons_per_trial: number of photons shot in drawShoot() for each trial.
@@ -236,12 +214,6 @@
     Note this is really only a simple storage container for the results above.  All of the
     non trivial calculation is completed before a ComparisonShapeData instance is initialized,
     typically in the function compare_object_dft_vs_photon.
-<<<<<<< HEAD
-    """
-    def __init__(self, g1obs_draw, g2obs_draw, sigma_draw, g1obs_shoot, g2obs_shoot, sigma_shoot,
-                 err_g1obs, err_g2obs, err_sigma, gsobject, psf_object, imsize, dx, wmult,
-                 n_iterations, n_trials_per_iter, n_photons_per_trial, time):
-=======
 
     - gsobject: optional galsim.GSObject for which this test was performed (prior to PSF convolution
       if a PSF was also supplied).
@@ -262,7 +234,6 @@
         """In general use you should not need to instantiate a ComparisonShapeData instance,
         as this is done within the `compare_dft_vs_photon_config`/`object` functions. 
         """
->>>>>>> 1d2c907b
 
         self.g1obs_draw = g1obs_draw
         self.g2obs_draw = g2obs_draw
@@ -276,12 +247,6 @@
         self.err_g2obs = err_g2obs
         self.err_sigma = err_sigma
 
-<<<<<<< HEAD
-        self.gsobject = gsobject
-        self.psf_object = psf_object
-        self.imsize = imsize
-        self.dx = dx
-=======
         if gsobject is not None:
             if config is not None:
                 raise ValueError("Specifying both a config and gsobject input kwarg is ambiguous")
@@ -294,7 +259,6 @@
  
         self.size = size
         self.pixel_scale = pixel_scale
->>>>>>> 1d2c907b
         self.wmult = wmult
         self.n_iterations = n_iterations
         self.n_trials_per_iter = n_trials_per_iter
@@ -311,9 +275,6 @@
                  "sigma_draw  = "+str(self.sigma_draw)+"\n"+\
                  "delta_sigma = "+str(self.delta_sigma)+" +/- "+str(self.err_sigma)+"\n"+\
                  "\n"+\
-<<<<<<< HEAD
-                 "time taken = "+str(self.time)+" s" 
-=======
                  "image size = "+str(self.size)+"\n"+\
                  "pixel scale = "+str(self.pixel_scale)+"\n"+\
                  "wmult = "+str(self.wmult)+"\n"+\
@@ -322,33 +283,11 @@
                  "total number of iterations = "+str(self.n_iterations)+"\n"+\
                  "number of trials per iteration = "+str(self.n_trials_per_iter)+"\n"+\
                  "number of photons per trial = "+str(self.n_photons_per_trial)+"\n"
->>>>>>> 1d2c907b
         return retval
 
     # Reuse the __str__ method for __repr__
     __repr__ = __str__
 
-<<<<<<< HEAD
-# Define a module scope worker function for our multi-threading (must be defined at top-level scope,
-# see Python picklability rules:
-# http://docs.python.org/2/library/pickle.html#what-can-be-pickled-and-unpickled )
-def _shoot_profile(iseed, gsobject, dx, nphotons):
-    im = galsim.ImageF(imsize, imsize) 
-    gsobject.drawShoot(im, dx=dx, n_photons=nphotons, rng=galsim.BaseDeviate(iseed))
-    res = im.FindAdaptiveMom()
-    # Output as a tuple
-    return res.observed_shape.g1, res.observed_shape.g2, res.moments_sigma
-
-def compare_object_dft_vs_photon(gsobject, psf_object=None, moments=True, hsm=False, dx=1.,
-                                 imsize=512, wmult=4., abs_tol_ellip=1.e-5, abs_tol_size=1.e-5,
-                                 n_trials_per_iter=32, n_photons_per_trial=1e7, random_seed=None,
-                                 ncores=1):
-    """Take an input object and render it in two ways comparing results at high precision.
-
-    Using both photon shooting (via drawShoot) and Discrete Fourier Transform (via shoot) to render
-    images, we compare  the numerical values of adaptive moments and optionally HSM shear estimates,
-    or both, to check consistency.
-=======
 
 def compare_dft_vs_photon_object(gsobject, psf_object=None, rng=None, pixel_scale=1., size=512,
                                  wmult=4., abs_tol_ellip=1.e-5, abs_tol_size=1.e-5,
@@ -365,31 +304,10 @@
     means that the internals cannot be parallelized using the Python multiprocessing module.  For
     a parallelized function, that instead uses a config dictionary to specify the test objects, see
     the function compare_dft_vs_photon_config() in this module.
->>>>>>> 1d2c907b
 
     We generate successive sets of `n_trials_per_iter` photon-shot images, using 
     `n_photons_per_trial` photons in each image, until the standard error on the mean absolute size
     and ellipticty drop below `abs_tol_size` and `abs_tol_ellip`.  We then output a
-<<<<<<< HEAD
-    ComparisonShapeData object.
-
-    @param gsobject               the galsim.GSObject for which this test is to be performed (prior
-                                  to PSF convolution if a PSF is also supplied via `psf_object`).
-
-    @param psf_object             optional additional PSF for tests of convolved objects, also a
-                                  galsim.GSObject.
-
-    @param moments                set True to compare rendered images using AdaptiveMoments
-                                  estimates of simple observed estimates (default=`True`).
-
-    @param hsm                    set True to compare rendered images using HSM shear estimates
-                                  (i.e. including a PSF correction for shears; default=`False`, not
-                                  yet implemented).
-
-    @param dx                     the pixel scale to use in the test images.
-
-    @param imsize                 the size of the images in the rendering tests - all test images
-=======
     ComparisonShapeData object which stores the results.
 
     Note that `n_photons_per_trial` should be large (>~ 1e6) to ensure that any biases detected
@@ -416,7 +334,6 @@
     @param pixel_scale            the pixel scale to use in the test images.
 
     @param size                   the size of the images in the rendering tests - all test images
->>>>>>> 1d2c907b
                                   are currently square.
 
     @param wmult                  the `wmult` parameter used in .draw() (see the GSObject .draw()
@@ -439,29 +356,6 @@
     @n_photons_per_trial          number of photons shot in drawShoot() for each trial.  This should
                                   be large enough that any noise bias (a.k.a. noise rectification
                                   bias) on moments estimates is small. Default ~1e7 should be
-<<<<<<< HEAD
-                                  sufficient. 
-
-    @random_seed                  If set, an integer to be used as the basis for the random number
-                                  generator; if `ncores` > 1 (see below) then `random_seed` *must*
-                                  be set and will be used to generated multiple seeds (TODO: TRY TO
-                                  DO THIS BETTER!??).  If `None`, an internally determined seed will
-                                  be used.
-
-    @ncores                       Number of cores to use, switches the parallel processing behaviour
-                                      `ncores`=1 (default) - Use only single core, serial processing
-                                      `ncores`>1           - Use ncores independent processes for
-                                                             shooting photons through each set of
-                                                             `ntrials_per_iter` processes: works
-                                                             best if `ntrials_per_iter % ncores`= 0.
-                                      `ncores`=`None`      - Let the Python multiprocessing module
-                                                             determine the number of cores to use,
-                                                             processing in parallel.
-
-    In principle, using ncores=1 and ncores!=1 should give the same results, but this relies on
-    how comfortable we are with our seeding scheme.  There is concern that our random deviates
-    created in this way are NOT IID, and I'm not sure we have demonstrated this is not an issue.
-=======
                                   sufficient.
 
     @param moments                set True to compare rendered images using AdaptiveMoments
@@ -470,7 +364,6 @@
     @param hsm                    set True to compare rendered images using HSM shear estimates
                                   (i.e. including a PSF correction for shears; default=`False` as
                                   this feature is not yet implemented!)
->>>>>>> 1d2c907b
     """
     import logging
     import time     
@@ -478,24 +371,15 @@
     # Some sanity checks on inputs
     if hsm is True:
         if psf_object is None:
-<<<<<<< HEAD
-            raise ValueError('An input psf_object is required for HSM shear estimate testing')
-=======
             raise ValueError('An input psf_object is required for HSM shear estimate testing.')
->>>>>>> 1d2c907b
         else:
             # Raise an apologetic exception about the HSM not yet being implemented!
             raise NotImplementedError('Sorry, HSM tests not yet implemented!')
 
-<<<<<<< HEAD
-    # Then define some convenience functions for handling lists and list operations, including
-    # multiprocessing
-=======
     if rng is None:
         rng = galsim.BaseDeviate()
 
     # Then define some convenience functions for handling lists and multiple trial operations
->>>>>>> 1d2c907b
     def _mean(array_like):
         return np.mean(np.asarray(array_like))
 
@@ -503,11 +387,7 @@
         return np.std(np.asarray(array_like)) / np.sqrt(len(array_like))
 
     def _shoot_trials_single(gsobject, ntrials, dx, imsize, rng, n_photons):
-<<<<<<< HEAD
-        """Convenience function to run ntrials and collect the results, using a single core.
-=======
         """Convenience function to run ntrials and collect the results, uses only a single core.
->>>>>>> 1d2c907b
 
         Uses a Python for loop but this is very unlikely to be a rate determining factor provided
         n_photons is suitably large (>1e6).
@@ -522,44 +402,7 @@
             g1obslist.append(res.observed_shape.g1)
             g2obslist.append(res.observed_shape.g2)
             sigmalist.append(res.moments_sigma)
-<<<<<<< HEAD
-        return g1obslist, g2obslist, sigmalist
-
-    def _shoot_trials_multi(random_seed, itercounter, gsobject, ntrials, dx, imsize, nphotons,
-                            ncores):
-        """Convenience function to run ntrials and collect the results, using multiple cores.
-
-        Uses a multiprocessing.Pool() to farm out image trials.  HOWEVER (see comments below) the
-        seed is set differently for each trial, and I STILL don't like this!
-        """
-        from functools import partial
-        # Then make the single input worker function from the _shoot_profile (defined in the module
-        # scope) function using functools.partial
-        _shoot_worker = partial(_shoot_profile, gsobject=gsobject, dx=dx, nphotons=nphotons)
-
-        # Set up a seed bank that will provide a unique starting seed to every individual trial;
-        # HOWEVER, these seeds are sequential integers, and this STILL makes me very queasy.
-        # I have chatted with a colleage about this, Sree Balan at UCL, and he has some thoughts
-        # about this overall approach (which is essentially used in the config multiprocessing too),
-        # will raise it on the pull request.  
-        istart = random_seed + itercounter * ntrials
-        iseed_bank = range(istart, istart + ntrials)
-
-        # Then setup the worker pool
-        from multiprocessing import Pool
-        if ncores is not None:
-            pool = Pool(ncores) 
-        else:
-            pool = Pool()
-
-        # Then do the calculation using the pool's .map method
-        zipped_results = pool.map(_shoot_worker, iseed_bank)
-
-        # Unzip [using the black magic zip(*zipped_thing) interface] and return
-        g1obslist, g2obslist, sigmalist = zip(*zipped_results)
-=======
             logging.debug('Completed '+str(i + 1)+'/'+str(ntrials)+' trials in this iteration')
->>>>>>> 1d2c907b
         return g1obslist, g2obslist, sigmalist
 
     # OK, that's the end of the helper functions-within-helper functions, back to the main unit
@@ -575,17 +418,11 @@
         logging.info('Generating test_object by convolving gsobject with input psf_object')
         test_object = galsim.Convolve([gsobject, psf_object])
 
-<<<<<<< HEAD
-    # Draw the shoot image, only needs to be done once
-    im_draw = galsim.ImageF(imsize, imsize)
-    test_object.draw(im_draw, dx=dx, wmult=wmult)
-=======
     # Draw the FFT image, only needs to be done once
     # For the FFT drawn image we need to include the galsim.Pixel, for the photon shooting we don't!
     test_object_pixelized = galsim.Convolve([test_object, galsim.Pixel(pixel_scale)])
     im_draw = galsim.ImageF(size, size)
     test_object_pixelized.draw(im_draw, dx=pixel_scale, wmult=wmult)
->>>>>>> 1d2c907b
     res_draw = im_draw.FindAdaptiveMom()
     sigma_draw = res_draw.moments_sigma
     g1obs_draw = res_draw.observed_shape.g1
@@ -602,42 +439,13 @@
     # Initialize iteration counter
     itercount = 0
 
-<<<<<<< HEAD
-    # If ncores = 1, initialize the rng here
-    if ncores == 1:
-        if random_seed is None:
-            rng = galsim.BaseDeviate()
-        else:
-            rng = galsim.BaseDeviate(random_seed)
-    # Else if ncores > 1, we use multiple seeds to set up RNGs
-    elif ncores > 1:
-        if random_seed is None:
-            raise ValueError(
-                "Input random_seed kwarg must be set to a positive integer if ncores > 1.")
-        else:
-            pass
-    else:
-        raise ValueError("Input kwarg ncores must be a positive integer")
-
-=======
->>>>>>> 1d2c907b
     # Then begin while loop, farming out sets of n_trials_per_iter trials until we get the
     # statistical accuracy we require 
     while (g1obserr > abs_tol_ellip) or (g2obserr > abs_tol_ellip) or (sigmaerr > abs_tol_size):
 
         # Run the trials using helper function
-<<<<<<< HEAD
-        if ncores == 1:
-            g1obs_list_tmp, g2obs_list_tmp, sigma_list_tmp = _shoot_trials_single(
-                test_object, n_trials_per_iter, dx, imsize, rng, n_photons_per_trial)
-        else:
-            g1obs_list_tmp, g2obs_list_tmp, sigma_list_tmp = _shoot_trials_multi(
-                random_seed, itercount, test_object, n_trials_per_iter, dx, imsize,
-                n_photons_per_trial, ncores)
-=======
         g1obs_list_tmp, g2obs_list_tmp, sigma_list_tmp = _shoot_trials_single(
             test_object, n_trials_per_iter, pixel_scale, size, rng, n_photons_per_trial)
->>>>>>> 1d2c907b
 
         # Collect results and calculate new standard error
         g1obs_shoot_list.extend(g1obs_list_tmp)
@@ -648,27 +456,14 @@
         sigmaerr = _stderr(sigma_shoot_list)
         itercount += 1
         logging.debug('Completed '+str(itercount)+' iterations')
-<<<<<<< HEAD
-        #print 'Completed '+str(itercount)+' iterations'
         logging.debug(
             '(g1obserr, g2obserr, sigmaerr) = '+str(g1obserr)+', '+str(g2obserr)+', '+str(sigmaerr))
-        #print '(g1obserr, g2obserr, sigmaerr) = '+str(g1obserr)+', '+str(g2obserr)+', '+str(sigmaerr)
-=======
-        logging.debug(
-            '(g1obserr, g2obserr, sigmaerr) = '+str(g1obserr)+', '+str(g2obserr)+', '+str(sigmaerr))
->>>>>>> 1d2c907b
 
     # Take the runtime and collate results into a ComparisonShapeData
     runtime = time.time() - t1
     results = ComparisonShapeData(
         g1obs_draw, g2obs_draw, sigma_draw,
         _mean(g1obs_shoot_list), _mean(g2obs_shoot_list), _mean(sigma_shoot_list),
-<<<<<<< HEAD
-        g1obserr, g2obserr, sigmaerr, gsobject, psf_object, imsize, dx, wmult,
-        itercount, n_trials_per_iter, n_photons_per_trial, runtime)
-
-    logging.info(str(results))
-=======
         g1obserr, g2obserr, sigmaerr, size, pixel_scale, wmult, itercount, n_trials_per_iter,
         n_photons_per_trial, runtime, gsobject=gsobject, psf_object=psf_object)
 
@@ -898,5 +693,4 @@
         wmult, itercount, n_trials_per_iter, n_photons_per_trial, runtime, config=config2)
 
     if logger: logging.info('\n'+str(results))
->>>>>>> 1d2c907b
     return results