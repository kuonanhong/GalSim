--- conflicted
+++ resolved
@@ -37,27 +37,17 @@
 
 #ifdef DEBUGLOGGING
 #include <fstream>
-<<<<<<< HEAD
-//std::ostream* dbgout = &std::cout;
 //std::ostream* dbgout = new std::ofstream("debug.out");
-//int verbose_level = 1;
-=======
 std::ostream* dbgout = &std::cout;
 int verbose_level = 1;
->>>>>>> 40b89278
 #endif
 
 namespace galsim {
 
     SBSersic::SBSersic(double n, double size, RadiusType rType, double flux,
                        double trunc, bool flux_untruncated,
-<<<<<<< HEAD
                        const GSParamsPtr& gsparams) :
-        SBProfile(new SBSersicImpl(n, re, flux, trunc, flux_untruncated, gsparams)) {}
-=======
-                       boost::shared_ptr<GSParams> gsparams) :
         SBProfile(new SBSersicImpl(n, size, rType, flux, trunc, flux_untruncated, gsparams)) {}
->>>>>>> 40b89278
 
     SBSersic::SBSersic(const SBSersic& rhs) : SBProfile(rhs) {}
 
@@ -81,13 +71,8 @@
         return static_cast<const SBSersicImpl&>(*_pimpl).getScaleRadius();
     }
 
-<<<<<<< HEAD
     LRUCache< std::pair< SersicKey, GSParamsPtr >, SersicInfo > 
-        SBSersic::SBSersicImpl::cache(MAX_SERSIC_INFO);
-=======
-    LRUCache<std::pair<SersicKey, const GSParams*>, SersicInfo> 
         SBSersic::SBSersicImpl::cache(sbp::max_sersic_cache);
->>>>>>> 40b89278
 
     double SersicCalculateScaleBFromHLR(double n, double maxRre);
     double SersicCalculateHLRScale(double n, double b, double gamma2n);
@@ -96,17 +81,8 @@
                                          double trunc, bool flux_untruncated,
                                          const GSParamsPtr& gsparams) :
         SBProfileImpl(gsparams),
-<<<<<<< HEAD
-        _n(n), _flux(flux), _re(re), _re_sq(_re*_re),
-        _inv_re(1./_re), _inv_re_sq(_inv_re*_inv_re),
-        _norm(_flux*_inv_re_sq), 
-        _trunc(trunc), _flux_untruncated(flux_untruncated),
-        _maxRre((int)(_trunc/_re * 100 + 0.5) / 100.0),  // round to two decimal places
-        _info(cache.get(std::make_pair(SersicKey(_n, _maxRre, _flux_untruncated), this->gsparams)))
-=======
         _n(n), _flux(flux), _re(0.), _r0(0.),
         _trunc(trunc), _flux_untruncated(flux_untruncated)
->>>>>>> 40b89278
     {
         dbg<<"Start SBSersic constructor:\n";
         dbg<<"n = "<<_n<<"\n";
@@ -548,27 +524,15 @@
     }
 
     // Constructor to initialize Sersic constants and k lookup table
-<<<<<<< HEAD
     SersicInfo::SersicInfo(const SersicKey& key, const GSParamsPtr& gsparams) :
-        _n(key.n), _maxRre(key.maxRre), _maxRre_sq(_maxRre*_maxRre), _inv2n(1./(2.*_n)),
-        _flux_untruncated(key.flux_untruncated), _flux_fraction(1.), _re_fraction(1.),
-        _ft(Table<double,double>::spline)
-    {
-        dbg<<"Start SersicInfo constructor for n = "<<_n<<std::endl;
-        dbg<<"maxRre = "<<_maxRre<<", flux_untrunc = "<<_flux_untruncated<<std::endl;
-        // Going to constrain range of allowed n to those for which testing was done
-        // (Lower bounds has hard limit at ~0.29)
-        
-        // TODO: Make this max n = 6.2 based on early results...!
-        if (_n<0.3 || _n>4.2) throw SBError("Requested Sersic index out of range");
-=======
-    SersicInfo::SersicInfo(const SersicKey& key, const GSParams* gsparams) :
         _n(key.n), _b(key.b), _maxRre(key.maxRre), _maxRre_sq(_maxRre*_maxRre),
         _inv2n(1./(2.*_n)), _flux_fraction(1.), _re_fraction(1.)
     {
+        dbg<<"Start SersicInfo constructor for n = "<<_n<<std::endl;
+        dbg<<"b = "<<_b<<", maxRre = "<<_maxRre<<std::endl;
+
         if (_n < sbp::minimum_sersic_n || _n > sbp::maximum_sersic_n) 
             throw SBError("Requested Sersic index out of range");
->>>>>>> 40b89278
 
         _truncated = (_maxRre > 0.);
 
