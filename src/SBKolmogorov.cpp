--- conflicted
+++ resolved
@@ -55,13 +55,8 @@
         return static_cast<const SBKolmogorovImpl&>(*_pimpl).getLamOverR0(); 
     }
 
-<<<<<<< HEAD
-    LRUCache<GSParamsPtr, KolmogorovInfo>
-        SBKolmogorov::SBKolmogorovImpl::cache(sbp::max_kolmogorov_cache);
-=======
     LRUCache<GSParamsPtr, KolmogorovInfo> SBKolmogorov::SBKolmogorovImpl::cache(
         sbp::max_kolmogorov_cache);
->>>>>>> b7131b30
 
     // The "magic" number 2.992934 below comes from the standard form of the Kolmogorov spectrum
     // from Racine, 1996 PASP, 108, 699 (who in turn is quoting Fried, 1966, JOSA, 56, 1372):
@@ -281,13 +276,7 @@
     class KolmTargetValue : public std::unary_function<double,double>
     {
     public:
-<<<<<<< HEAD
-    // BARNEY: I don't understand how _target initialization works here... Either before or after
-    // making the GSParams a boost::shared_ptr.  I've tried to fix with what I think makes sense.
-        KolmTargetValue(double target, const GSParams& gsparams) :
-=======
         KolmTargetValue(double target, const GSParamsPtr& gsparams) :
->>>>>>> b7131b30
             f(gsparams), _target(target) {}
         double operator()(double r) const { return f(r) - _target; }
     private:
