// -*- c++ -*-
/*
 * Copyright 2012, 2013 The GalSim developers:
 * https://github.com/GalSim-developers
 *
 * This file is part of GalSim: The modular galaxy image simulation toolkit.
 *
 * GalSim is free software: you can redistribute it and/or modify
 * it under the terms of the GNU General Public License as published by
 * the Free Software Foundation, either version 3 of the License, or
 * (at your option) any later version.
 *
 * GalSim is distributed in the hope that it will be useful,
 * but WITHOUT ANY WARRANTY; without even the implied warranty of
 * MERCHANTABILITY or FITNESS FOR A PARTICULAR PURPOSE.  See the
 * GNU General Public License for more details.
 *
 * You should have received a copy of the GNU General Public License
 * along with GalSim.  If not, see <http://www.gnu.org/licenses/>
 */

//#define DEBUGLOGGING

#include "SBMoffat.h"
#include "SBMoffatImpl.h"
#include "integ/Int.h"
#include "Solve.h"

// Define this variable to find azimuth (and sometimes radius within a unit disc) of 2d photons by 
// drawing a uniform deviate for theta, instead of drawing 2 deviates for a point on the unit 
// circle and rejecting corner photons.
// The relative speed of the two methods was tested as part of issue #163, and the results
// are collated in devutils/external/time_photon_shooting.
// The conclusion was that using sin/cos was faster for icpc, but not g++ or clang++.
#ifdef _INTEL_COMPILER
#define USE_COS_SIN
#endif

#ifdef DEBUGLOGGING
#include <fstream>
//std::ostream* dbgout = new std::ofstream("debug.out");
//int verbose_level = 2;
#endif

namespace galsim {

    SBMoffat::SBMoffat(double beta, double size, RadiusType rType, double trunc, double flux) :
        SBProfile(new SBMoffatImpl(beta, size, rType, trunc, flux)) {}

    SBMoffat::SBMoffat(const SBMoffat& rhs) : SBProfile(rhs) {}

    SBMoffat::~SBMoffat() {}

    double SBMoffat::getBeta() const 
    {
        assert(dynamic_cast<const SBMoffatImpl*>(_pimpl.get()));
        return static_cast<const SBMoffatImpl&>(*_pimpl).getBeta(); 
    }

    double SBMoffat::getFWHM() const 
    {
        assert(dynamic_cast<const SBMoffatImpl*>(_pimpl.get()));
        return static_cast<const SBMoffatImpl&>(*_pimpl).getFWHM(); 
    }

    double SBMoffat::getScaleRadius() const 
    {
        assert(dynamic_cast<const SBMoffatImpl*>(_pimpl.get()));
        return static_cast<const SBMoffatImpl&>(*_pimpl).getScaleRadius();
    }

    double SBMoffat::getHalfLightRadius() const 
    {
        assert(dynamic_cast<const SBMoffatImpl*>(_pimpl.get()));
        return static_cast<const SBMoffatImpl&>(*_pimpl).getHalfLightRadius();
    }

    class MoffatScaleRadiusFunc 
    {
    public:
        MoffatScaleRadiusFunc(double re, double rm, double beta) :
            _re(re), _rm(rm), _beta(beta) {}
        double operator()(double rd) const
        {
            double fre = 1.-std::pow(1.+(_re*_re)/(rd*rd), 1.-_beta);
            double frm = 1.-std::pow(1.+(_rm*_rm)/(rd*rd), 1.-_beta);
            xdbg<<"func("<<rd<<") = 2*"<<fre<<" - "<<frm<<" = "<<2.*fre-frm<<std::endl;
            return 2.*fre-frm;
        }
    private:
        double _re,_rm,_beta;
    };

    double MoffatCalculateScaleRadiusFromHLR(double re, double rm, double beta)
    {
        dbg<<"Start MoffatCalculateScaleRadiusFromHLR\n";
        // The basic equation that is relevant here is the flux of a Moffat profile
        // out to some radius.
        // flux(R) = int( (1+r^2/rd^2 )^(-beta) 2pi r dr, r=0..R )
        //         = (pi rd^2 / (beta-1)) (1 - (1+R^2/rd^2)^(1-beta) )
        // For now, we can ignore the first factor.  We call the second factor fluxfactor below,
        // or in this function f(R).
        // 
        // We are given two values of R for which we know that the ratio of their fluxes is 1/2:
        // f(re) = 0.5 * f(rm)
        //
        if (rm == 0.) {
            // If rm = infinity (which we actually indicate with rm=0), then we can solve for 
            // rd analytically:
            //
            // f(rm) = 1
            // f(re) = 0.5 = 1 - (1+re^2/rd^2)^(1-beta)
            // re^2/rd^2 = 0.5^(1/(1-beta)) - 1
            double rerd = std::sqrt( std::pow(0.5, 1./(1.-beta)) - 1.);
            dbg<<"rm = 0, so analytic.\n";
            xdbg<<"rd = re/rerd = "<<re<<" / "<<rerd<<" = "<<re/rerd<<std::endl;
            return re / rerd;
        } else {
            // If trunc < infinity, then the equations are slightly circular:
            // f(rm) = 1 - (1 + rm^2/rd^2)^(1-beta)
            // 2*f(re) = 2 - 2*(1 + re^2/rd^2)^(1-beta)
            // 2*(1+re^2/rd^2)^(1-beta) = 1 + (1+rm^2/rd^2)^(1-beta)
            // 
            // As rm decreases, rd increases.  
            // Eventually rd increases to infinity.  When does that happen:
            // Take the limit as rd->infinity in the above equation:
            // 2 + 2*(1-beta) re^2/rd^2) = 1 + 1 + (1-beta) rm^2/rd^2
            // 2 re^2 = rm^2
            // rm = sqrt(2) * re
            // So this is the limit for how low rm is allowed to be for a given re
            if (rm <= std::sqrt(2.) * re)
                throw SBError("Moffat truncation radius must be > sqrt(2) * half_light_radius.");

            dbg<<"rm != 0, so not analytic.\n";
            MoffatScaleRadiusFunc func(re,rm,beta);
            // For the lower bound of rd, we can use the untruncated value:
            double r1 = re / std::sqrt( std::pow(0.5, 1./(1.-beta)) - 1.);
            xdbg<<"r1 = "<<r1<<std::endl;
            // For the upper bound, we don't really have a good choice, so start with 2*r1
            // and we'll expand it if necessary.
            double r2 = 2. * r1;
            xdbg<<"r2 = "<<r2<<std::endl;
            Solve<MoffatScaleRadiusFunc> solver(func,r1,r2);
            solver.setMethod(Brent);
            solver.bracketUpper();
            xdbg<<"After bracket, range is "<<solver.getLowerBound()<<" .. "<<
                solver.getUpperBound()<<std::endl;
            double rd = solver.root();
            xdbg<<"Root is "<<rd<<std::endl;
            return rd;
        }
    }

    SBMoffat::SBMoffatImpl::SBMoffatImpl(double beta, double size, RadiusType rType,
                                         double trunc, double flux) : 
        _beta(beta), _flux(flux), _trunc(trunc), _ft(Table<double,double>::spline),
        _re(0.) // initially set to zero, may be updated by size or getHalfLightRadius()
    {
        xdbg<<"Start SBMoffat constructor: \n";
        xdbg<<"beta = "<<_beta<<"\n";
        xdbg<<"flux = "<<_flux<<"\n";
        xdbg<<"trunc = "<<_trunc<<"\n";

        if (_trunc == 0. && beta <= 1.) 
            throw SBError("Moffat profiles with beta <= 1 must be truncated.");

        // First, relation between FWHM and rD:
        double FWHMrD = 2.* std::sqrt(std::pow(2., 1./_beta)-1.);
        xdbg<<"FWHMrD = "<<FWHMrD<<"\n";

        // Set size of this instance according to type of size given in constructor:
        switch (rType) {
          case FWHM:
               _rD = size / FWHMrD;
               break;
          case HALF_LIGHT_RADIUS: 
               {
                   _re = size;
                   // This is a bit complicated, so break it out into its own function.
                   _rD = MoffatCalculateScaleRadiusFromHLR(_re,trunc,_beta);
               }
               break;
          case SCALE_RADIUS:
               _rD = size;
               break;
          default:
               throw SBError("Unknown SBMoffat::RadiusType");
        }

        _rD_sq = _rD * _rD;
        _inv_rD = 1./_rD;
        _inv_rD_sq = _inv_rD*_inv_rD;

        if (trunc > 0.) {
            _maxRrD = trunc * _inv_rD;
            xdbg<<"maxRrD = "<<_maxRrD<<"\n";

            // Analytic integration of total flux:
            _fluxFactor = 1. - std::pow( 1+_maxRrD*_maxRrD, (1.-_beta));
        } else {
            _fluxFactor = 1.;

<<<<<<< HEAD
            // Set maxRrD to the radius where surface brightness is kvalue_accuracy
            // of center value.  (I know this isn't  a kvalue, but the same level 
            // is probably appropriate here.)
            // (1+R^2)^-beta = kvalue_accuracy
            // And ignore the 1+ part of (1+R^2), so
            _maxRrD = std::pow(sbp::kvalue_accuracy,-1./(2.*_beta));
            xdbg<<"Not truncate.  Calculated maxRrD = "<<_maxRrD<<"\n";
=======
            // Set maxRrD to the radius where missing fractional flux is xvalue_accuracy
            // (1+R^2)^(1-beta) = xvalue_accuracy
            maxRrD = sqrt(std::pow(sbp::xvalue_accuracy,1./(1.-_beta))-1.);
            xdbg<<"Not truncate.  Calculated maxRrD = "<<maxRrD<<"\n";
>>>>>>> cd79d6fa
        }

        _FWHM = FWHMrD * _rD;
        _maxR = _maxRrD * _rD;
        _maxR_sq = _maxR * _maxR;
        _maxRrD_sq = _maxRrD * _maxRrD;
        _norm = _flux * (_beta-1.) / (M_PI * _fluxFactor * _rD_sq);

        dbg << "Moffat rD " << _rD << " fluxFactor " << _fluxFactor
            << " norm " << _norm << " maxR " << _maxR << std::endl;

        if (_beta == 1) pow_beta = &SBMoffat::pow_1;
        else if (_beta == 2) pow_beta = &SBMoffat::pow_2;
        else if (_beta == 3) pow_beta = &SBMoffat::pow_3;
        else if (_beta == 4) pow_beta = &SBMoffat::pow_4;
        else if (_beta == int(_beta)) pow_beta = &SBMoffat::pow_int;
        else pow_beta = &SBMoffat::pow_gen;
    }

    double SBMoffat::SBMoffatImpl::getHalfLightRadius() const 
    {
        // Done here since _re depends on _fluxFactor and thus requires _rD in advance, so this 
        // needs to happen largely post setup. Doesn't seem efficient to ALWAYS calculate it above,
        // so we'll just calculate it once if requested and store it.
        if (_re == 0.) {
            _re = _rD * std::sqrt(std::pow(1.-0.5*_fluxFactor , 1./(1.-_beta)) - 1.);
        }
        return _re;
    }

    double SBMoffat::SBMoffatImpl::xValue(const Position<double>& p) const 
    {
        double rsq = (p.x*p.x + p.y*p.y)*_inv_rD_sq;
        if (rsq > _maxRrD_sq) return 0.;
        else return _norm / pow_beta(1.+rsq, _beta);
    }

    std::complex<double> SBMoffat::SBMoffatImpl::kValue(const Position<double>& k) const 
    {
        setupFT();
        double ksq = k.x*k.x + k.y*k.y;
        if (ksq > _ft.argMax()) return 0.;
        else return _ft(ksq);
    }

    void SBMoffat::SBMoffatImpl::fillXValue(tmv::MatrixView<double> val,
                                            double x0, double dx, int ix_zero,
                                            double y0, double dy, int iy_zero) const
    {
        dbg<<"SBMoffat fillXValue\n";
        dbg<<"x = "<<x0<<" + ix * "<<dx<<", ix_zero = "<<ix_zero<<std::endl;
        dbg<<"y = "<<y0<<" + iy * "<<dy<<", iy_zero = "<<iy_zero<<std::endl;
        if (ix_zero != 0 || iy_zero != 0) {
            xdbg<<"Use Quadrant\n";
            fillXValueQuadrant(val,x0,dx,ix_zero,y0,dy,iy_zero);
        } else {
            xdbg<<"Non-Quadrant\n";
            assert(val.stepi() == 1);
            const int m = val.colsize();
            const int n = val.rowsize();
            typedef tmv::VIt<double,1,tmv::NonConj> It;

            x0 *= _inv_rD;
            dx *= _inv_rD;
            y0 *= _inv_rD;
            dy *= _inv_rD;

            for (int j=0;j<n;++j,y0+=dy) {
                double x = x0;
                double ysq = y0*y0;
                It valit = val.col(j).begin();
                for (int i=0;i<m;++i,x+=dx) {
                    double rsq = x*x + ysq;
                    if (rsq > _maxRrD_sq) *valit++ = 0.;
                    else *valit++ = _norm / pow_beta(1.+rsq, _beta);
                }
            }
        }
    }

    void SBMoffat::SBMoffatImpl::fillKValue(tmv::MatrixView<std::complex<double> > val,
                                            double x0, double dx, int ix_zero,
                                            double y0, double dy, int iy_zero) const
    {
        dbg<<"SBMoffat fillKValue\n";
        dbg<<"x = "<<x0<<" + ix * "<<dx<<", ix_zero = "<<ix_zero<<std::endl;
        dbg<<"y = "<<y0<<" + iy * "<<dy<<", iy_zero = "<<iy_zero<<std::endl;
        if (ix_zero != 0 || iy_zero != 0) {
            xdbg<<"Use Quadrant\n";
            fillKValueQuadrant(val,x0,dx,ix_zero,y0,dy,iy_zero);
        } else {
            xdbg<<"Non-Quadrant\n";
            assert(val.stepi() == 1);
            const int m = val.colsize();
            const int n = val.rowsize();
            typedef tmv::VIt<std::complex<double>,1,tmv::NonConj> It;

            for (int j=0;j<n;++j,y0+=dy) {
                double x = x0;
                double ysq = y0*y0;
                It valit(val.col(j).begin().getP(),1);
                for (int i=0;i<m;++i,x+=dx) {
                    double ksq = x*x + ysq;
                    if (ksq > _ft.argMax()) *valit++ = 0.;
                    else *valit++ = _ft(ksq);
                }
            }
        }
    }

    void SBMoffat::SBMoffatImpl::fillXValue(tmv::MatrixView<double> val,
                                            double x0, double dx, double dxy,
                                            double y0, double dy, double dyx) const
    {
        dbg<<"SBMoffat fillXValue\n";
        dbg<<"x = "<<x0<<" + ix * "<<dx<<" + iy * "<<dxy<<std::endl;
        dbg<<"y = "<<y0<<" + ix * "<<dyx<<" + iy * "<<dy<<std::endl;
        assert(val.stepi() == 1);
        assert(val.canLinearize());
        const int m = val.colsize();
        const int n = val.rowsize();
        typedef tmv::VIt<double,1,tmv::NonConj> It;

        x0 *= _inv_rD;
        dx *= _inv_rD;
        dxy *= _inv_rD;
        y0 *= _inv_rD;
        dy *= _inv_rD;
        dyx *= _inv_rD;

        It valit = val.linearView().begin();
        for (int j=0;j<n;++j,x0+=dxy,y0+=dy) {
            double x = x0;
            double y = y0;
            It valit = val.col(j).begin();
            for (int i=0;i<m;++i,x+=dx,y+=dyx) {
                double rsq = x*x + y*y;
                if (rsq > _maxRrD_sq) *valit++ = 0.;
                else *valit++ = _norm / pow_beta(1.+rsq, _beta);
            }
        }
    }

    void SBMoffat::SBMoffatImpl::fillKValue(tmv::MatrixView<std::complex<double> > val,
                                            double x0, double dx, double dxy,
                                            double y0, double dy, double dyx) const
    {
        dbg<<"SBMoffat fillKValue\n";
        dbg<<"x = "<<x0<<" + ix * "<<dx<<" + iy * "<<dxy<<std::endl;
        dbg<<"y = "<<y0<<" + ix * "<<dyx<<" + iy * "<<dy<<std::endl;
        assert(val.stepi() == 1);
        assert(val.canLinearize());
        const int m = val.colsize();
        const int n = val.rowsize();
        typedef tmv::VIt<std::complex<double>,1,tmv::NonConj> It;

        It valit(val.linearView().begin().getP());
        for (int j=0;j<n;++j,x0+=dxy,y0+=dy) {
            double x = x0;
            double y = y0;
            It valit(val.col(j).begin().getP(),1);
            for (int i=0;i<m;++i,x+=dx,y+=dyx) {
                double ksq = x*x + y*y;
                if (ksq > _ft.argMax()) *valit++ = 0.;
                else *valit++ = _ft(ksq);
            }
        }
    }

    // Set maxK to the value where the FT is down to maxk_threshold
    double SBMoffat::SBMoffatImpl::maxK() const 
    {
        // _maxK is determined during setupFT() as the last k value to have a  kValue > 1.e-3.
        setupFT();
        return _maxK;
    }

    // The amount of flux missed in a circle of radius pi/stepk should be at 
    // most alias_threshold of the flux.
    double SBMoffat::SBMoffatImpl::stepK() const
    {
        dbg<<"Find Moffat stepK\n";
        dbg<<"beta = "<<_beta<<std::endl;

        // The fractional flux out to radius R is (if not truncated)
        // 1 - (1+R^2)^(1-beta)
        // So solve (1+R^2)^(1-beta) = alias_threshold
        if (_beta <= 1.1) {
            // Then flux never converges (or nearly so), so just use truncation radius
            return M_PI / _maxR;
        } else {
            // Ignore the 1 in (1+R^2), so approximately:
            double R = std::pow(sbp::alias_threshold, 0.5/(1.-_beta)) * _rD;
            dbg<<"R = "<<R<<std::endl;
            // If it is truncated at less than this, drop to that value.
            if (R > _maxR) R = _maxR;
            dbg<<"_maxR = "<<_maxR<<std::endl;
            dbg<<"R => "<<R<<std::endl;
            dbg<<"stepk = "<<(M_PI/R)<<std::endl;
            return M_PI / R;
        }
    }

    // Integrand class for the Hankel transform of Moffat
    class MoffatIntegrand : public std::unary_function<double,double>
    {
    public:
        MoffatIntegrand(double beta, double k, double (*pb)(double, double)) : 
            _beta(beta), _k(k), pow_beta(pb) {}
        double operator()(double r) const 
        { return r/pow_beta(1.+r*r, _beta)*j0(_k*r); }

    private:
        double _beta;
        double _k;
        double (*pow_beta)(double x, double beta);
    };

    void SBMoffat::SBMoffatImpl::setupFT() const
    {
        if (_ft.size() > 0) return;

        // Do a Hankel transform and store the results in a lookup table.

        double nn = _norm * 2.*M_PI * _rD_sq;

        // Along the way, find the last k that has a kValue > 1.e-3
        double maxK_val = sbp::maxk_threshold * _flux;
        dbg<<"Looking for maxK_val = "<<maxK_val<<std::endl;
        // Keep going until at least 5 in a row have kvalues below kvalue_accuracy.
        // (It's oscillatory, so want to make sure not to stop at a zero crossing.)
        double thresh = sbp::kvalue_accuracy * _flux;

        // These are dimensionless k values for doing the integral.
        double dk = 0.1;
        dbg<<"dk = "<<dk<<std::endl;
        int n_below_thresh = 0;
        // Don't go past k = 50
        for(double k=0.; k < 50; k += dk) {
            MoffatIntegrand I(_beta, k, pow_beta);
            double val = integ::int1d(
                I, 0., _maxRrD, sbp::integration_relerr, sbp::integration_abserr);
            val *= nn;

            double kreal = k * _inv_rD;
            xdbg<<"ft("<<kreal<<") = "<<val<<std::endl;
            _ft.addEntry( kreal*kreal, val );

            if (std::abs(val) > maxK_val) _maxK = kreal;

            if (std::abs(val) > thresh) n_below_thresh = 0;
            else ++n_below_thresh;
            if (n_below_thresh == 5) break;
        }
        dbg<<"maxK = "<<_maxK<<std::endl;
    }

    boost::shared_ptr<PhotonArray> SBMoffat::SBMoffatImpl::shoot(int N, UniformDeviate u) const
    {
        dbg<<"Moffat shoot: N = "<<N<<std::endl;
        dbg<<"Target flux = "<<getFlux()<<std::endl;
        // Moffat has analytic inverse-cumulative-flux function.
        boost::shared_ptr<PhotonArray> result(new PhotonArray(N));
        double fluxPerPhoton = _flux/N;
        for (int i=0; i<N; i++) {
#ifdef USE_COS_SIN
            // First get a point uniformly distributed on unit circle
            double theta = 2.*M_PI*u();
            double rsq = u(); // cumulative dist function P(<r) = r^2 for unit circle
#ifdef _GLIBCXX_HAVE_SINCOS
            // Most optimizing compilers will do this automatically, but just in case...
            double sint,cost;
            sincos(theta,&sint,&cost);
#else
            double cost = std::cos(theta);
            double sint = std::sin(theta);
#endif
            // Then map radius to the Moffat flux distribution
            double newRsq = std::pow(1. - rsq * _fluxFactor, 1. / (1. - _beta)) - 1.;
            double rFactor = _rD * std::sqrt(newRsq);
            result->setPhoton(i, rFactor*cost, rFactor*sint, fluxPerPhoton);
#else
            // First get a point uniformly distributed on unit circle
            double xu, yu, rsq;
            do {
                xu = 2.*u()-1.;
                yu = 2.*u()-1.;
                rsq = xu*xu+yu*yu;
            } while (rsq>=1. || rsq==0.);
            // Then map radius to the Moffat flux distribution
            double newRsq = std::pow(1. - rsq * _fluxFactor, 1. / (1. - _beta)) - 1.;
            double rFactor = _rD * std::sqrt(newRsq / rsq);
            result->setPhoton(i, rFactor*xu, rFactor*yu, fluxPerPhoton);
#endif
        }
        dbg<<"Moffat Realized flux = "<<result->getTotalFlux()<<std::endl;
        return result;
    }

}<|MERGE_RESOLUTION|>--- conflicted
+++ resolved
@@ -200,20 +200,10 @@
         } else {
             _fluxFactor = 1.;
 
-<<<<<<< HEAD
-            // Set maxRrD to the radius where surface brightness is kvalue_accuracy
-            // of center value.  (I know this isn't  a kvalue, but the same level 
-            // is probably appropriate here.)
-            // (1+R^2)^-beta = kvalue_accuracy
-            // And ignore the 1+ part of (1+R^2), so
-            _maxRrD = std::pow(sbp::kvalue_accuracy,-1./(2.*_beta));
-            xdbg<<"Not truncate.  Calculated maxRrD = "<<_maxRrD<<"\n";
-=======
             // Set maxRrD to the radius where missing fractional flux is xvalue_accuracy
             // (1+R^2)^(1-beta) = xvalue_accuracy
             maxRrD = sqrt(std::pow(sbp::xvalue_accuracy,1./(1.-_beta))-1.);
             xdbg<<"Not truncate.  Calculated maxRrD = "<<maxRrD<<"\n";
->>>>>>> cd79d6fa
         }
 
         _FWHM = FWHMrD * _rD;
