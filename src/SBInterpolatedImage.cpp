--- conflicted
+++ resolved
@@ -7,8 +7,7 @@
 
 #ifdef DEBUGLOGGING
 #include <fstream>
-//std::ostream* dbgout = new std::ofstream("debug.out");
-std::ostream* dbgout = &std::cerr;
+std::ostream* dbgout = new std::ofstream("debug.out");
 int verbose_level = 2;
 #endif
 
@@ -85,26 +84,7 @@
         _max_size = (_Ninitial+2*_xInterp->xrange())*_dx;
     }
 
-<<<<<<< HEAD
     SBInterpolatedImage::SBInterpolatedImageImpl::~SBInterpolatedImageImpl() 
-=======
-    SBInterpolatedImage::SBInterpolatedImage(const SBInterpolatedImage& rhs):
-        _Ninitial(rhs._Ninitial), _dx(rhs._dx), _Nk(rhs._Nk), _Nimages(rhs._Nimages),
-        _xInterp(rhs._xInterp), _kInterp(rhs._kInterp),
-        _wts(rhs._wts), _fluxes(rhs._fluxes), _xFluxes(rhs._xFluxes), _yFluxes(rhs._yFluxes),
-        _xsum(0), _ksum(0), _xsumValid(false), _ksumValid(false), 
-        _xsumnew(false), _ksumnew(false),
-        _ready(rhs._ready), _readyToShoot(false), _max_size(rhs._max_size)
-    {
-        // copy tables
-        for (int i=0; i<_Nimages; i++) {
-            _vx.push_back(new XTable(*rhs._vx[i]));
-            if (_ready) _vk.push_back(new KTable(*rhs._vk[i]));
-        }
-    }
-
-    SBInterpolatedImage::~SBInterpolatedImage() 
->>>>>>> a28eee4a
     {
         for (size_t i=0; i<_vx.size(); i++) if (_vx[i]) { delete _vx[i]; _vx[i]=0; }
         for (size_t i=0; i<_vk.size(); i++) if (_vk[i]) { delete _vk[i]; _vk[i]=0; }
