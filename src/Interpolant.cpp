--- conflicted
+++ resolved
@@ -169,23 +169,15 @@
 
             // Build xtab = table of x values
             // Spline is accurate to O(dx^3), so errors should be ~dx^4.
-<<<<<<< HEAD
-            const double xStep1 = std::pow(gsparams->xvalue_accuracy,0.25);
-=======
             const double xStep1 = 
                 gsparams->table_spacing * std::pow(gsparams->xvalue_accuracy/10.,0.25);
->>>>>>> b7131b30
             // Make sure steps hit the integer values exactly.
             const double xStep = 1. / std::ceil(1./xStep1);
             for(double x=0.; x<_n; x+=xStep) _xtab->addEntry(x, xCalc(x));
 
             // Build utab = table of u values
-<<<<<<< HEAD
-            const double uStep = std::pow(gsparams->kvalue_accuracy,0.25) / _n;
-=======
             const double uStep = 
                 gsparams->table_spacing * std::pow(gsparams->kvalue_accuracy/10.,0.25) / _n;
->>>>>>> b7131b30
             _uMax = 0.;
             if (_fluxConserve) {
                 for (double u=0.; u - _uMax < 1./_n || u<1.1; u+=uStep) {
