# vim: set filetype=python et ts=4 sw=4:

import os
import sys
import SCons
import platform
import distutils.sysconfig
from sys import stdout,stderr

print 'SCons is version',SCons.__version__,'using python version',platform.python_version()

print "Python is from", distutils.sysconfig.get_python_inc()

# Require SCons version >= 1.1
# (This is the earliest version I could find to test on.  Probably works with 1.0.)
EnsureSConsVersion(1, 1)

# Subdirectories containing SConscript files.  We always process these, but
# there are some other optional ones
subdirs=['src','pysrc','galsim']

# Configurations will be saved here so command line options don't
# have to be sent more than once
config_file = 'gs_scons.conf'

# Default directory for installation.  
# This is the only UNIX specific things I am aware
# of in the script.  On the other hand, these are not required for the
# script to work since prefix can be set on the command line and the
# extra paths are not needed, but I wish I knew how to get the default 
# prefix for the system so I didn't have to set this.

# MJ: Is there a python function that might return this in a more platform-independent way?
default_prefix = '/usr/local'  

# TODO: This is JB's recommendation.  Cool?
default_py_prefix = distutils.sysconfig.get_python_lib() 

# first check for a saved conf file
opts = Variables(config_file)

# Now set up options for the command line
opts.Add('CXX','Name of c++ compiler')
opts.Add('FLAGS','Compile flags to send to the compiler','')
opts.Add('EXTRA_FLAGS','Extra flags to send to the compiler','')
opts.Add(BoolVariable('DEBUG','Turn on debugging statements',True))

opts.Add(PathVariable('PREFIX','prefix for installation','', PathVariable.PathAccept))
opts.Add(PathVariable('PYPREFIX','location of your site-packages directory',
        default_py_prefix,PathVariable.PathAccept))

opts.Add(PathVariable('EXTRA_PATH',
            'Extra paths for executables (separated by : if more than 1)',
            '',PathVariable.PathAccept))
opts.Add(PathVariable('EXTRA_LIB_PATH',
            'Extra paths for linking (separated by : if more than 1)',
            '',PathVariable.PathAccept))
opts.Add(PathVariable('EXTRA_INCLUDE_PATH',
            'Extra paths for header files (separated by : if more than 1)',
            '',PathVariable.PathAccept))
opts.Add(BoolVariable('IMPORT_PATHS',
            'Import PATH, C_INCLUDE_PATH and LIBRARY_PATH/LD_LIBRARY_PATH environment variables',
            False))
opts.Add(BoolVariable('IMPORT_ENV',
            'Import full environment from calling shell',True))
opts.Add(BoolVariable('INCLUDE_PREFIX_PATHS',
            'Add PREFIX/bin, PREFIX/include and PREFIX/lib to corresponding path lists',
            True))

opts.Add('TMV_DIR','Explicitly give the tmv prefix','')
opts.Add('FFTW_DIR','Explicitly give the fftw3 prefix','')
opts.Add('BOOST_DIR','Explicitly give the boost prefix','')

opts.Add('TMV_LINK','File that contains the linking instructions for TMV','')
opts.Add('EXTRA_LIBS','Libraries to send to the linker','')
opts.Add(BoolVariable('CACHE_LIB','Cache the results of the library checks',True))

# None of the code uses openmp yet.  Probably make this default True if we start using it.
opts.Add(BoolVariable('WITH_OPENMP','Look for openmp and use if found.', False))
opts.Add(BoolVariable('MEM_TEST','Test for memory leaks', False))
opts.Add(BoolVariable('WARN','Add warning compiler flags, like -Wall', True))
opts.Add(BoolVariable('TMV_DEBUG','Turn on extra debugging statements within TMV library',False))
opts.Add(BoolVariable('TMV_DEBUG','Turn on extra debugging statements within TMV library',False))

#opts.Add(BoolVariable('WITH_UPS',
            #'Create ups/galsim.table.  Install the ups directory under PREFIX/ups',
            #False))
opts.Add(BoolVariable('WITH_PROF',
            'Use the compiler flag -pg to include profiling info for gprof',
            False))

opts.Add(BoolVariable('USE_UNKNOWN_VARS',
            'Allow other parameters besides the ones listed here.',False))

# This helps us determine of openmp is available
openmp_mingcc_vers = 4.1
openmp_minicpc_vers = 9.1  # 9.0 is supposed to work, but has bugs
openmp_minpgcc_vers = 6.0
openmp_mincc_vers = 5.0    # I don't actually know what this should be.

def RunInstall(env, targets, subdir):
    install_dir = os.path.join(env['INSTALL_PREFIX'], subdir)
    env.Alias(target='install',
              source=env.Install(dir=install_dir, source=targets))

def RunUninstall(env, targets, subdir):
    # There is no env.Uninstall method, we must build our own
    install_dir = os.path.join(env['INSTALL_PREFIX'], subdir)
    deltarget = Delete("$TARGET")

    # delete from $prefix/bin/
    files = []
    for t in targets:
        ifile = os.path.join(install_dir, os.path.basename(str(t))) 
        files.append(ifile)

    for f in files:
        env.Alias('uninstall', env.Command(f, None, deltarget))

def ClearCache():
    """ 
    Clear the SCons cache files
    """
    if os.path.exists(".sconsign.dblite"):
        os.remove(".sconsign.dblite")
    import shutil
    if os.path.exists(".sconf_temp"):
        shutil.rmtree(".sconf_temp")

def ErrorExit(*args, **kwargs):
    """
    Whenever we get an error in the initial setup checking for the various
    libraries, compiler, etc., we don't want to cache the result.
    On the other hand, if we delete the .scon* files now, then the aren't 
    available to diagnose any problems.
    So we write a file called gs_error that
    a) includes some relevant information to diagnose the problem.
    b) indicates that we should clear the cache the next time we run scons.
    """
    
    import shutil

    out = open("gs.error","wb")

    # Start with the error message to output both to the screen and to the end of gs.error:
    for s in args:
        print s
        out.write(s + '\n')
    out.write('\n')

    # Next put the full config.log in there.
    out.write('The full config.log file is:\n\n')
    shutil.copyfileobj(open("config.log","rb"),out)
    out.write('\n')

    # If n > 0, then that means it could be helpful to see what the last n
    # executables output.  SCons just uses >, not >&, so we'll repeat those
    # runs here and get both.
    if 'n' in kwargs.keys():
        n = kwargs['n']
        # This relies on the sort by time option of ls.  Not sure how universal this is...
        try:
            conftest_list = os.popen(
                "ls -t .sconf_temp/conftest* | grep -v '\.out' | grep -v '\.cpp' \
                    | grep -v '\.o'").readlines()
            for i in range(n):
                if len(conftest_list) > i:
                    last_conftest = conftest_list[i].strip()
                    conftest_out = os.popen(last_conftest).readlines()
                    out.write('Output of the executable %s is:\n'%last_conftest)
                    out.write(''.join(conftest_out) + '\n')
                else:
                    out.write('Expected at least %s conftest executables, but only found %s.\n'\
                        % (n,len(conftest_list)))
        except Exception as err:
            out.write("Error trying to get output of last conftest executable:")
            our.write(str(err))

    print
    print 'Please fix the above error(s) and re-run scons'
    print
    Exit(1)



def BasicCCFlags(env):
    """
    """

    compiler = env['CXXTYPE']
    version = env['CXXVERSION_NUMERICAL']

    # First parse the EXTRA_LIBS option if present
    if env['EXTRA_LIBS'] == '':
        env.Replace(LIBS=[])
    else:
        libs = env['EXTRA_LIBS'].split(' ')
        env.Replace(LIBS=libs)

    if compiler == 'g++' and version >= 4.4:
        # Workaround for a bug in the g++ v4.4 exception handling
        # I don't think 4.5 or 4.6 actually need it, but keep >= for now
        # just to be safe.
        env.AppendUnique(LIBS='pthread')

    if env['FLAGS'] == '':
        if compiler == 'g++':
            env.Replace(CCFLAGS=['-O2'])
            env.Append(CCFLAGS=['-fno-strict-aliasing'])
            if env['WITH_PROF']:
                env.Append(CCFLAGS=['-pg'])
                env.Append(LINKFLAGS=['-pg'])
            if env['WARN']:
                env.Append(CCFLAGS=['-g3','-Wall','-Werror'])
    
        elif compiler == 'clang++':
            env.Replace(CCFLAGS=['-O2'])
            if env['WITH_PROF']:
                env.Append(CCFLAGS=['-pg'])
                env.Append(LINKFLAGS=['-pg'])
            if env['WARN']:
                env.Append(CCFLAGS=['-g3','-Wall','-Werror'])
    
        elif compiler == 'icpc':
            env.Replace(CCFLAGS=['-O2'])
            if version >= 10:
                env.Append(CCFLAGS=['-vec-report0'])
            if env['WITH_PROF']:
                env.Append(CCFLAGS=['-pg'])
                env.Append(LINKFLAGS=['-pg'])
            if env['WARN']:
                env.Append(CCFLAGS=['-g','-Wall','-Werror','-wd279,383,810,981'])
                if version >= 9:
                    env.Append(CCFLAGS=['-wd1572'])
                if version >= 11:
                    env.Append(CCFLAGS=['-wd2259'])

        elif compiler == 'pgCC':
            env.Replace(CCFLAGS=['-O2','-fast','-Mcache_align'])
            if env['WITH_PROF']:
                env.Append(CCFLAGS=['-pg'])
                env.Append(LINKFLAGS=['-pg'])
            if env['WARN']:
                env.Append(CCFLAGS=['-g'])

        elif compiler == 'CC':
            env.Replace(CCFLAGS=['-O2','-fast','-instances=semiexplicit'])
            if env['WARN']:
                env.Append(CCFLAGS=['-g','+w'])

        elif compiler == 'cl':
            env.Replace(CCFLAGS=['/EHsc','/nologo','/O2','/Oi'])
            if env['WARN']:
                env.Append(CCFLAGS=['/W2','/WX'])

        else:
            print '\nWARNING: Unknown compiler.  You should set FLAGS directly.\n'
            env.Replace(CCFLAGS=[])

    else :
        # If flags are specified as an option use them:
        cxx_flags = env['FLAGS'].split(' ')
        env.Replace(CCFLAGS=cxx_flags)

    extra_flags = env['EXTRA_FLAGS'].split(' ')
    env.AppendUnique(CCFLAGS=extra_flags)
    if '-m64' in extra_flags:
        # Then this also needs to be in LINKFLAGS
        env.AppendUnique(LINKFLAGS='-m64')
    if '-m32' in extra_flags:
        # Likewise
        env.AppendUnique(LINKFLAGS='-m32')


def AddOpenMPFlag(env):
    """
    Make sure you do this after you have determined the version of
    the compiler.

    g++ uses -fopemnp
    clang++ doesn't have OpenMP support yet
    icpc uses -openmp
    pgCC uses -mp
    CC uses -xopenmp
    
    Other compilers?
    """
    compiler = env['CXXTYPE']
    version = env['CXXVERSION_NUMERICAL']
    if compiler == 'g++':
        if version < openmp_mingcc_vers: 
            print 'No OpenMP support for g++ versions before ',openmp_mingcc_vers
            env['WITH_OPENMP'] = False
            return
        flag = ['-fopenmp']
        ldflag = ['-fopenmp']
        xlib = ['pthread']
        # Note: gcc_eh is required on MacOs, but not linux
        # Update: Starting with g++4.6, gcc_eh seems to break exception
        # throwing, and so I'm only going to use that for version <= 4.5.
        # Also, I learned how to check if the platform is darwin (aka MacOs)
        if (version <= 4.5) and (sys.platform.find('darwin') != -1):
            xlib += ['gcc_eh']
        env.Append(CCFLAGS=['-fopenmp'])
    elif compiler == 'clang++':
        print 'No OpenMP support for clang++'
        env['WITH_OPENMP'] = False
        return
    elif compiler == 'icpc':
        if version < openmp_minicpc_vers:
            print 'No OpenMP support for icpc versions before ',openmp_minicpc_vers
            env['WITH_OPENMP'] = False
            return
        flag = ['-openmp']
        ldflag = ['-openmp']
        xlib = ['pthread']
        env.Append(CCFLAGS=['-openmp'])
    elif compiler == 'pgCC':
        if version < openmp_minpgcc_vers:
            print 'No OpenMP support for pgCC versions before ',openmp_minpgcc_vers
            env['WITH_OPENMP'] = False
            return
        flag = ['-mp','--exceptions']
        ldflag = ['-mp']
        xlib = ['pthread']
    elif compiler == 'cl':
        #flag = ['/openmp']
        #ldflag = ['/openmp']
        #xlib = []
        # The Express edition, which is the one I have, doesn't come with
        # the file omp.h, which we need.  So I am unable to test TMV's
        # OpenMP with cl.  
        # I believe the Professional edition has full OpenMP support,
        # so if you have that, the above lines might work for you.
        # Just uncomment those, and commend the below three lines.
        print 'No OpenMP support for cl'
        env['WITH_OPENMP'] = False
        return
    else:
        print '\nWARNING: No OpenMP support for compiler ',compiler,'\n'
        env['WITH_OPENMP'] = False
        return

    #print 'Adding openmp support:',flag
    print 'Using OpenMP'
    env.AppendUnique(LINKFLAGS=ldflag)
    env.AppendUnique(LIBS=xlib)

def which(program):
    """
    Mimic functionality of unix which command
    """
    def is_exe(fpath):
        return os.path.isfile(fpath) and os.access(fpath, os.X_OK)

    if sys.platform == "win32" and not program.endswith(".exe"):
        program += ".exe"

    fpath, fname = os.path.split(program)
    if fpath:
        if is_exe(program):
            return program
    else:
         for path in os.environ["PATH"].split(os.pathsep):
             exe_file = os.path.join(path, program)
             if is_exe(exe_file):
                 return exe_file

    return None

def GetCompilerVersion(env):
    """
    """
    compiler = which(env['CXX'])
    if compiler is None:
        ErrorExit('Specified compiler not found in path: %s' % env['CXX'])

    print 'Using compiler:',compiler

    compiler_real = os.path.realpath(compiler)
    compiler_base = os.path.basename(compiler)
    # Get the compiler type without suffix or path.  
    # e.g. /sw/bin/g++-4 -> g++
    if 'icpc' in compiler_base :
        compilertype = 'icpc'
        versionflag = '--version'
        linenum=0
    elif 'pgCC' in compiler_base :
        compilertype = 'pgCC'
        versionflag = '--version'
        linenum=1
        # pgCC puts the version number on the second line of output.
    elif 'clang++' in compiler_base :
        compilertype = 'clang++'
        versionflag = '--version'
        linenum=0
    elif 'g++' in compiler_base :
        compilertype = 'g++'
        versionflag = '--version'
        linenum=0
    elif 'CC' in compiler_base :
        compilertype = 'CC'
        versionflag = '-V'
        linenum=0
    elif 'cl' in compiler_base :
        compilertype = 'cl'
        versionflag = ''
        linenum=0
    elif 'c++' in compiler_base :
        compilertype = 'c++'
        versionflag = '--version'
        linenum=0
    else :
        compilertype = 'unknown'
        version = 0
        vnum = 0

    if compilertype != 'unknown':
        cmd = compiler + ' ' + versionflag + ' 2>&1'
        lines = os.popen(cmd).readlines()
    
        # Check if g++ is a symlink for something else:
        if compilertype is 'g++':
            if 'clang' in lines[0]:
                print 'Detected clang++ masquerading as g++'
                compilertype = 'clang++'
            # Any others I should look for?

        # Check if c++ is a symlink for something else:
        if compilertype is 'c++':
            if 'clang' in lines[0]:
                print 'Detected clang++ masquerading as c++'
                compilertype = 'clang++'
            elif 'g++' in lines[0] or 'gcc' in lines[0]:
                print 'Detected g++ masquerading as c++'
                compilertype = 'g++'
            else:
                print 'Cannot determine what kind of compiler c++ really is'
                compilertype = 'unknown'
            # Any others I should look for?

    # redo this check in case was c++ -> unknown
    if compilertype != 'unknown':
        line = lines[linenum]
        import re
        match = re.search(r'[0-9]+(\.[0-9]+)+', line)
    
        if match:
            version = match.group(0)
            # Get the version up to the first decimal
            # e.g. for 4.3.1 we only keep 4.3
            vnum = version[0:version.find('.')+2]
        else:
            version = 0
            vnum = 0

    print 'compiler version:',version

    env['CXXTYPE'] = compilertype
    env['CXXVERSION'] = version
    env['CXXVERSION_NUMERICAL'] = float(vnum)

def ExpandPath(path):
    p=os.path.expanduser(path)
    p=os.path.expandvars(p)
    return p

def AddPath(pathlist, newpath, prepend=False):
    """
    Add path(s) to a list of paths.  Check the path exists and that it is
    not already in the list
    """
    if type(newpath) == list:
        for l in newpath:
            AddPath(pathlist, l)
    else:
        # to deal with ~ and ${var} expansions
        p = ExpandPath(newpath)
        p = os.path.abspath(p)

        if os.path.exists(p):
            if p not in pathlist:
                if prepend:
                    pathlist.insert(0, p)
                else:
                    pathlist.append(p)


def AddDepPaths(bin_paths,cpp_paths,lib_paths):
    """

    Look for paths associated with the dependencies.  E.g. if TMV_DIR is set
    either on the command line or in the environment, add $TMV_DIR/include etc.
    to the paths.  Will add them to the back of the paths.  Also, we don't have
    to worry about dups because AddPath checks for that.

    """

    types = ['TMV','FFTW','BOOST']

    for t in types:
        dirtag = t+'_DIR'
        tdir = FindPathInEnv(env, dirtag)
        if tdir is None:
            continue

        AddPath(bin_paths, os.path.join(tdir, 'bin'))
        AddPath(lib_paths, os.path.join(tdir, 'lib'))
        AddPath(cpp_paths, os.path.join(tdir, 'include'))


def AddExtraPaths(env):
    """
    Add some include and library paths.
    Also merge in $PATH, $C_INCLUDE_PATH and $LIBRARY_PATH/$LD_LIBRARY_PATH 
    environment variables if requested.
    
    The set itself is created in order of appearance here, but then this 
    whole set is prepended.  The order within this list is:

        local lib and include paths
        paths in FFTW_DIR, TMV_DIR, etc.
        paths in EXTRA_*PATH parameters
        paths in PREFIX directory
        paths from the user's environment

    Only paths that actually exists are kept.
    """
    # local includes and lib paths
    # The # symbol means to interpret these from the top-level scons
    # directory even when we are in a sub-directory (src,test,etc.)
    bin_paths = []
    cpp_paths = ['#include']
    lib_paths = ['#lib']

    # Add directories specified explicitly for our dependencies on the command
    # line or as an environment variable.
    AddDepPaths(bin_paths,cpp_paths,lib_paths)

    # Paths specified in EXTRA_*
    bin_paths += env['EXTRA_PATH'].split(':')
    lib_paths += env['EXTRA_LIB_PATH'].split(':')
    cpp_paths += env['EXTRA_INCLUDE_PATH'].split(':')

    # PREFIX directory
    # If none given, then don't add them to the -L and -I directories.
    # But still use the default /usr/local for installation
    if env['PREFIX'] == '':
        env['INSTALL_PREFIX'] = default_prefix
    else:
        if env['INCLUDE_PREFIX_PATHS']:
            AddPath(bin_paths, os.path.join(env['PREFIX'], 'bin'))
            AddPath(lib_paths, os.path.join(env['PREFIX'], 'lib'))
            AddPath(cpp_paths, os.path.join(env['PREFIX'], 'include'))
        env['INSTALL_PREFIX'] = env['PREFIX']
    
    # Paths found in environment paths
    if env['IMPORT_PATHS'] and os.environ.has_key('PATH'):
        paths=os.environ['PATH']
        paths=paths.split(os.pathsep)
        AddPath(bin_paths, paths)

    if env['IMPORT_PATHS'] and os.environ.has_key('C_INCLUDE_PATH'):
        paths=os.environ['C_INCLUDE_PATH']
        paths=paths.split(os.pathsep)
        AddPath(cpp_paths, paths)

    if env['IMPORT_PATHS'] and os.environ.has_key('LIBRARY_PATH'):
        paths=os.environ['LIBRARY_PATH']
        paths=paths.split(os.pathsep)
        AddPath(lib_paths, paths)

    if env['IMPORT_PATHS'] and os.environ.has_key('LD_LIBRARY_PATH'):
        paths=os.environ['LD_LIBRARY_PATH']
        paths=paths.split(os.pathsep)
        AddPath(lib_paths, paths)

    env.PrependENVPath('PATH', bin_paths)
    env.Prepend(LIBPATH= lib_paths)
    env.Prepend(CPPPATH= cpp_paths)

    # Also make sure PYPREFIX and environ(PYTHONPATH) are in sys.path
    if not os.path.abspath(env['PYPREFIX']) in sys.path:
        sys.path.append(os.path.abspath(env['PYPREFIX']))
    if (env['IMPORT_ENV'] and os.environ.has_key('PYTHONPATH') and
        not os.path.abspath(os.environ['PYTHONPATH']) in sys.path):
        sys.path.append(os.path.abspath(os.environ['PYTHONPATH']))


def ReadFileList(fname):
    """
    This reads a list of whitespace separated values from the input file fname
    and stores it as a list.  We will make this part of the environment so
    other SConscripts can use it
    """
    try:
        files=open(fname).read().split()
    except:
        print 'Could not open file:',fname
        sys.exit(45)
    files = [f.strip() for f in files]
    return files


def CheckLibs(context,try_libs,source_file):
    init_libs = context.env['LIBS']
    context.env.PrependUnique(LIBS=try_libs)
    result = context.TryLink(source_file,'.cpp')
    if not result :
        context.env.Replace(LIBS=init_libs)
    return result
      

def CheckTMV(context):
    tmv_source_file = """
#include "TMV_Sym.h"
int main()
{
  //tmv::SymMatrix<double> S(10,4.);
  tmv::Matrix<double> S(10,10,4.);
  tmv::Matrix<double> m(10,3,2.);
  tmv::Matrix<double> m2 = m / S;
  return 0;
}
"""

    print 'Checking for correct TMV linkage... (this may take a little while)'
    context.Message('Checking for correct TMV linkage... ')

    if context.TryCompile(tmv_source_file,'.cpp'):

        # If we eventually use SymMatrix stuff, we'll need to switch to this...
        #result = (
            #CheckLibs(context,['tmv_symband','tmv'],tmv_source_file) or
            #CheckLibs(context,['tmv_symband','tmv','irc','imf'],tmv_source_file) )

        result = (
            CheckLibs(context,['tmv'],tmv_source_file) or
            CheckLibs(context,['tmv','irc','imf'],tmv_source_file) )
        
        if not result:
            context.Result(0)
            ErrorExit(
                'Error: TMV file failed to link correctly',
                'Check that the correct location is specified for TMV_DIR') 

        context.Result(1)
        return 1

    else:
        context.Result(0)
        ErrorExit(
            'Error: TMV file failed to compile.',
            'Check that the correct location is specified for TMV_DIR')

def CheckPython(context):
    python_source_file = """
#include "Python.h"
int main()
{
  Py_Initialize();
  Py_Finalize();
  return 0;
}
"""
    context.Message('Checking if we can build against Python... ')

    try:
        import distutils.sysconfig
    except ImportError:
        context.Result(0)
        ErrorExit('Failed to import distutils.sysconfig.')
    context.env.AppendUnique(CPPPATH=distutils.sysconfig.get_python_inc())
    libDir = distutils.sysconfig.get_config_var("LIBDIR")
    context.env.AppendUnique(LIBPATH=libDir)
    libfile = distutils.sysconfig.get_config_var("LIBRARY")
    import re
    match = re.search("(python.*)\.(a|so|dylib)", libfile)
    if match:
        context.env.AppendUnique(LIBS=match.group(1))
    flags = [f for f in " ".join(distutils.sysconfig.get_config_vars("MODLIBS", "SHLIBS")).split()
             if f != "-L"]
    context.env.MergeFlags(" ".join(flags))

    result, output = context.TryRun(python_source_file,'.cpp')

    if not result and sys.platform == 'darwin':
        # Sometimes we need some extra stuff on Mac OS
        frameworkDir = libDir       # search up the libDir tree for the proper home for frameworks
        while frameworkDir and frameworkDir != "/":
            frameworkDir, d2 = os.path.split(frameworkDir)
            if d2 == "Python.framework":
                if not "Python" in os.listdir(os.path.join(frameworkDir, d2)):
                    context.Result(0)
                    ErrorExit(
                        "Expected to find Python in framework directory %s, but it isn't there"
                        % frameworkDir)
                break
        context.env.AppendUnique(LDFLAGS="-F%s"%frameworkDir)
        result, output = context.TryRun(python_source_file,'.cpp')

    if not result:
        context.Result(0)
        ErrorExit("Cannot run program built with Python.")

    context.Result(1)
    return 1

def CheckNumPy(context):
    numpy_source_file = """
#include "Python.h"
#include "numpy/arrayobject.h"
static void doImport() {
  import_array();
}
int main()
{
  int result = 0;
  Py_Initialize();
  doImport();
  if (PyErr_Occurred()) {
    result = 1;
  } else {
    npy_intp dims = 2;
    PyObject * a = PyArray_SimpleNew(1, &dims, NPY_INT);
    if (!a) result = 1;
    Py_DECREF(a);
  }
  Py_Finalize();
  return result;
}
"""
    context.Message('Checking if we can build against NumPy... ')
    try:
        import numpy
    except ImportError:
        whichpy = which('python')
        context.Result(0)
        ErrorExit(
            'Failed to import numpy.',
            'Things to try:',
            '1) Check that the python with which you installed numpy,',
            '   probably the command line python:',
            '   %s' % whichpy,
            '   is the same as the one used by SCons:',
            '   %s' % sys.executable,
            '   If not, then you probably need to reinstall numpy with %s.' % sys.executable,
            '   And remember to use that when running python for use with GalSim.',
            '   Alternatively, you can reinstall SCons with your preferred python.',
            '2) Check that if you open a python session from the command line,',
            '   import numpy is successful there.')
    context.env.Append(CPPPATH=numpy.get_include())
    result = CheckLibs(context,[''],numpy_source_file)
    if not result:
        context.Result(0)
        ErrorExit('Cannot build against NumPy.')
    result, output = context.TryRun(numpy_source_file,'.cpp')
    if not result:
        context.Result(0)
        ErrorExit('Cannot run program built with NumPy.')
    context.Result(1)
    return 1

# Note from Barney to Mike: the code below always seems to say (cached) in the message at build
# for me, even after rm .scons.dblite beforehand.  Is that right?  Otherwise, it seems to work...
def CheckPyFITS(context):
    context.Message('Checking for PyFITS... ')
    try:
        import pyfits
    except ImportError:
        whichpy = which('python')
        context.Result(0)
        ErrorExit(
            'Failed to import PyFITS.',
            'Things to try:',
            '1) Check that the python with which you installed PyFITS,',
            '   probably the command line python:',
            '   %s' % whichpy,
            '   is the same as the one used by SCons:',
            '   %s' % sys.executable,
            '   If not, then you probably need to reinstall PyFITS with %s.' % sys.executable,
            '   And remember to use that when running python for use with GalSim.',
            '   Alternatively, you can reinstall SCons with your preferred python.',
            '2) Check that if you open a python session from the command line,',
            '   import pyfits is successful there.')
    context.Result(1)
    return 1

def CheckBoostPython(context):
    bp_source_file = """
#include "boost/python.hpp"

class Foo { public: Foo() {} };

int main()
{
  Py_Initialize();
  boost::python::object obj;
  boost::python::class_< Foo >("Foo", boost::python::init<>());
  Py_Finalize();
  return 0;
}
"""
    context.Message('Checking if we can build against Boost.Python... ')

    result = (
        CheckLibs(context,[''],bp_source_file) or
        CheckLibs(context,['boost_python'],bp_source_file) or
        CheckLibs(context,['boost_python-mt'],bp_source_file) )

    if not result:
        context.Result(0)
        ErrorExit('Cannot build against Boost.Python.')

    result, output = context.TryRun(bp_source_file,'.cpp')

    if not result:
        context.Result(0)
        ErrorExit('Cannot run program built with Boost.Python.')
    context.Result(1)
    return 1

def FindPathInEnv(env, dirtag):
    """
    Find the path tag in the environment and return
    The path must exist
    """
    dir = None
    # first try the local environment (which can be from the command
    # line), then try external environment
    if env[dirtag] != '':
        tmpdir = ExpandPath(env[dirtag])
        if os.path.exists(tmpdir):
            dir = tmpdir

    if dir is None and dirtag in os.environ:
        tmpdir = ExpandPath(os.environ[dirtag])
        if os.path.exists(tmpdir):
            dir=tmpdir
    return dir


def FindTmvLinkFile(config):

    # First check for an explict value for TMV_LINK
    if (config.env['TMV_LINK'] != '') :
        tmv_link = config.env['TMV_LINK']
        if os.path.exists(tmv_link):
            return tmv_link
        else:
            ErrorExit('Specified TMV_LINK does not exist: %s' % tmv_link)

    # Next check in TMV_DIR/share
    tmv_dir = FindPathInEnv(config.env, 'TMV_DIR')
    if tmv_dir is not None:
        tmv_share_dir = os.path.join(tmv_dir,'share')
        tmv_link = os.path.join(tmv_share_dir, 'tmv', 'tmv-link')
        if os.path.exists(tmv_link):
            return tmv_link
        # Older TMV was installed in prefix/share/ rather than prefix/share/tmv/
        # so check that too.  (At least for now.)
        tmv_link = os.path.join(tmv_share_dir, 'tmv-link')
        if os.path.exists(tmv_link):
            return tmv_link

    # If TMV_DIR is not given explicitly, it still probably found TMV.h somewhere,
    # And we want to make sure we use the tmv-link file that correspond with that TMV.h 
    # file, since there could be multiple installations of TMV on the machine, and 
    # we want to use the one that corresponds to the header file we found.
    for dir in config.env['CPPPATH']:
        h_file = os.path.join(ExpandPath(dir),'TMV.h')
        if os.path.exists(h_file):
            tmv_include_dir, junk = os.path.split(h_file)
            tmv_root_dir, incl = os.path.split(tmv_include_dir)
            if incl != 'include':
                # Weird, but possible.
                # If TMV.h is not in d/include/, then don't look in d/share for tmv-link
                continue
            tmv_share_dir = os.path.join(tmv_root_dir,'share')
            tmv_link = os.path.join(tmv_share_dir, 'tmv', 'tmv-link')
            if os.path.exists(tmv_link):
                return tmv_link
            tmv_link = os.path.join(tmv_share_dir, 'tmv-link')
            if os.path.exists(tmv_link):
                return tmv_link

    # Finally try /usr/local and also the install prefix (in case different)
    for prefix in [config.env['INSTALL_PREFIX'] , default_prefix ]:
        tmv_share_dir =  os.path.join(prefix,'share')
        tmv_link = os.path.join(tmv_share_dir, 'tmv','tmv-link')
        if os.path.exists(tmv_link):
            return tmv_link
        tmv_link = os.path.join(tmv_share_dir, 'tmv-link')
        if os.path.exists(tmv_link):
            return tmv_link

    ErrorExit('No tmv-link file could be found')


def DoLibraryAndHeaderChecks(config):
    """
    Check for some headers.  
    """

<<<<<<< HEAD
=======
    # Check for cfitsio
    if not config.CheckLibWithHeader('cfitsio','fitsio.h',language='C++'):
        # Sometimes cfitsio uses include/cfitsio as the location for fitsio.h, so try that.
        config.env.AppendUnique(CPPPATH=os.path.join(config.env['CFITSIO_DIR'],'include','cfitsio'))
        if not config.CheckLibWithHeader('cfitsio','fitsio.h',language='C++'):
            ErrorExit(
                'cfitsio not found',
                'You should specify the location of cfitsio CFITSIO_DIR=...',
                n=1)

>>>>>>> b4a7ecdf
    # Check for fftw3
    if not config.CheckLibWithHeader('fftw3','fftw3.h',language='C++'):
        ErrorExit(
            'fftw3 not found',
            'You should specify the location of fftw3 as FFTW_DIR=...')

    # Check for boost
    if not config.CheckHeader('boost/shared_ptr.hpp',language='C++'):
        ErrorExit(
            'Boost not found',
            'You should specify the location of Boost as BOOST_DIR=...')

    # Check for tmv
    # First do a simple check that the library and header are in the path.
    # We check the linking with the BLAS library below.
    if not config.CheckHeader('TMV.h',language='C++'):
        ErrorExit(
            'TMV not found',
            'You should specify the location of TMV as TMV_DIR=...')

    compiler = config.env['CXXTYPE']
    version = config.env['CXXVERSION_NUMERICAL']

    if not (config.env.has_key('LIBS')) :
        config.env['LIBS'] = []

    tmv_link_file = FindTmvLinkFile(config)

    print 'Using TMV_LINK file:',tmv_link_file
    try:
        tmv_link = open(tmv_link_file).read().strip()
    except:
        ErrorExit('Could not open TMV link file: ',tmv_link_file)
    print '    ',tmv_link

    # ParseFlags doesn't know about -fopenmp being a LINKFLAG, so it
    # puts it into CCFLAGS instead.  Move it over to LINKFLAGS before
    # merging everything.
    tmv_link_dict = config.env.ParseFlags(tmv_link)
    config.env.Append(LIBS=tmv_link_dict['LIBS'])
    config.env.AppendUnique(LINKFLAGS=tmv_link_dict['LINKFLAGS'])
    config.env.AppendUnique(LINKFLAGS=tmv_link_dict['CCFLAGS'])
    config.env.AppendUnique(LIBPATH=tmv_link_dict['LIBPATH'])
    
    if compiler == 'g++' and '-openmp' in config.env['LINKFLAGS']:
        config.env['LINKFLAGS'].remove('-openmp')
        config.env.AppendUnique(LINKFLAGS='-fopenmp')

    config.CheckTMV()
    config.CheckPython()
    config.CheckNumPy()
    config.CheckBoostPython()
    config.CheckPyFITS() 


def GetNCPU():
    """
    Detects the number of CPUs on a system. Cribbed from pp.
    """
    # Linux, Unix and MacOS:
    if hasattr(os, 'sysconf'):
        if os.sysconf_names.has_key('SC_NPROCESSORS_ONLN'):
            # Linux & Unix:
            ncpus = os.sysconf('SC_NPROCESSORS_ONLN')
            if isinstance(ncpus, int) and ncpus > 0:
                return ncpus
        else: # OSX:
            return int(os.popen2('sysctl -n hw.ncpu')[1].read())
    # Windows:
    if os.environ.has_key('NUMBER_OF_PROCESSORS'):
        ncpus = int(os.environ['NUMBER_OF_PROCESSORS'])
        if ncpus > 0:
            return ncpus
    return 1 # Default


def DoConfig(env):
    """
    Configure the system
    """

    # Add some extra paths 
    AddExtraPaths(env)

    # Figure out what kind of compiler we are dealing with
    GetCompilerVersion(env)
   
    # If not explicit, set number of jobs according to number of CPUs
    if env.GetOption('num_jobs') != 1:
        print "Using specified number of jobs =",env.GetOption('num_jobs')
    else:
        env.SetOption('num_jobs', GetNCPU())
        if env.GetOption('num_jobs') != 1:
            print "Determined that a good number of jobs =",env.GetOption('num_jobs')

    # The basic flags for this compiler if not explicitly specified
    BasicCCFlags(env)

    # Some extra flags depending on the options:
    if env['WITH_OPENMP']:
        print 'Using OpenMP'
        AddOpenMPFlag(env)
    if not env['DEBUG']:
        print 'Debugging turned off'
        env.Append(CPPDEFINES=['NDEBUG'])
    else:
        if env['TMV_DEBUG']:
            print 'TMV Extra Debugging turned on'
            env.Append(CPPDEFINES=['TMV_EXTRA_DEBUG'])

    import SCons.SConf

    # Don't bother with checks if doing scons -c
    if not env.GetOption('clean'):
        # Sometimes when you are changing around things in other directories, SCons doesn't notice.
        # e.g. You hadn't installed fftw3, so you go and do that.  Now you want SCons to redo
        # the check for it, rather than use the cached result.  
        # To do that set CACHE_LIB=false
        if not env['CACHE_LIB']:
            SCons.SConf.SetCacheMode('force')

        # Add out custom configuration tests
        config = env.Configure(custom_tests = {
            'CheckTMV' : CheckTMV ,
            'CheckPython' : CheckPython ,
            'CheckNumPy' : CheckNumPy ,
            'CheckBoostPython' : CheckBoostPython ,
            'CheckPyFITS' : CheckPyFITS ,
            })
        DoLibraryAndHeaderChecks(config)
        env = config.Finish()

        # Turn the cache back on now, since we always want it for the main compilation steps.
        if not env['CACHE_LIB']:
            SCons.SConf.SetCacheMode('auto')

    # This one should be done after DoLibraryAndHeaderChecks
    # otherwise the TMV link test fails, since TMV wasn't compiled
    # with MEMTEST.  If you do want to test with a TMV library that
    # uses MEMTEST, you might need to move this to before
    # the DoLibraryAndHeaderChecks call.
    if env['MEM_TEST']:
        env.Append(CPPDEFINES=['MEM_TEST'])




#
# main program
#

env = Environment()
opts.Update(env)

if env['IMPORT_ENV']:
    env = Environment(ENV=os.environ)
    opts.Update(env)

# Check for unknown variables in case something is misspelled
unknown = opts.UnknownVariables()
if unknown and not env['USE_UNKNOWN_VARS']:
    print 'Unknown variables:', unknown.keys()
    print 'If you are sure these are right (e.g. you want to set some SCons parameters'
    print 'that are not in the list of GalSim parameters given by scons -h)'
    print 'then you can override this check with USE_UNKNOWN_VARS=true'
    ErrorExit()

print 'Using the following (non-default) scons options:'
for opt in opts.options:
    if (opt.default != env[opt.key]):
        print '   %s = %s'%(opt.key,env[opt.key])
print 'These can be edited directly in the file %s.'%config_file
print 'Type scons -h for a full list of available options.'

opts.Save(config_file,env)
Help(opts.GenerateHelpText(env))

if not GetOption('help'):

    # If there is a gs.error file, then this means the last run ended
    # in an error, so we don't want to cache any of the configuration
    # tests from that run in case things in the environment changed.
    # (SCons isn't usually very good at detecting these kinds of changes.)
    if os.path.exists("gs.error"):
        os.remove("gs.error")
        ClearCache()

    # Set up the configuration
    DoConfig(env)

    # subdirectory SConscript files can use this function
    env['__readfunc'] = ReadFileList
    env['_InstallProgram'] = RunInstall
    env['_UninstallProgram'] = RunUninstall

    #if env['WITH_UPS']:
        #subdirs += ['ups']

    if 'examples' in COMMAND_LINE_TARGETS:
        subdirs += ['examples']

    if 'tests' in COMMAND_LINE_TARGETS:
        nosetests = which('nosetests')
        if nosetests is None:
            env['RUN_NOSETESTS'] = False
        else:
            env['RUN_NOSETESTS'] = True
        subdirs += ['tests']

    # subdirectores to process.  We process src and pysrc by default
    script_files = []
    for d in subdirs:
        script_files.append(os.path.join(d,'SConscript'))

    SConscript(script_files, exports='env')

<|MERGE_RESOLUTION|>--- conflicted
+++ resolved
@@ -902,19 +902,6 @@
     Check for some headers.  
     """
 
-<<<<<<< HEAD
-=======
-    # Check for cfitsio
-    if not config.CheckLibWithHeader('cfitsio','fitsio.h',language='C++'):
-        # Sometimes cfitsio uses include/cfitsio as the location for fitsio.h, so try that.
-        config.env.AppendUnique(CPPPATH=os.path.join(config.env['CFITSIO_DIR'],'include','cfitsio'))
-        if not config.CheckLibWithHeader('cfitsio','fitsio.h',language='C++'):
-            ErrorExit(
-                'cfitsio not found',
-                'You should specify the location of cfitsio CFITSIO_DIR=...',
-                n=1)
-
->>>>>>> b4a7ecdf
     # Check for fftw3
     if not config.CheckLibWithHeader('fftw3','fftw3.h',language='C++'):
         ErrorExit(
