--- conflicted
+++ resolved
@@ -1,4 +1,6 @@
-<<<<<<< HEAD
+// -*- c++ -*-
+#ifndef SHEAR_H
+#define SHEAR_H
 /**
  * @file Shear.h Contains a class definition for Shear and Ellipse.
  *
@@ -6,91 +8,65 @@
  * magnification.
 */
 
-=======
-// -*- c++ -*-
->>>>>>> aa3dafac
-#ifndef SHEAR_H
-#define SHEAR_H
-/**
- * @file Shear.h @brief A class definition for shear.  
- *
- * Allows get/set via various representations of the geometrical shear quantity.
- *
- * Also contains "Ellipse" class which is combination of shear, translation, and magnification, 
- * i.e. maps a circle into an ellipse.
- *
- */
-
-// Details on each below
 #include <cmath>
 #include "TMV.h"
+
 #include "Std.h"
 #include "Bounds.h"
 #include "Angle.h"
 
+// Shear is represented internally by e1 and e2, which are the second-moment
+// definitions: ellipse with axes a & b has e=(a^2-b^2)/(a^2+b^2).
+// But can get/set the ellipticity by two other measures:
+// g is "reduced shear" such that g=(a-b)/(a+b)
+// eta is "conformal shear" such that a/b = exp(eta).
+// Beta is always the position angle of major axis.
+
 namespace galsim {
 
     /**
-<<<<<<< HEAD
      * @brief A base class representing shears.
      *
      * The purpose of this C++ class is to represent both deviations from roundness due to galaxy
      * intrinsic shapes, and due to lensing shears.  Given semi-major and semi-minor axis lengths
      * "a" and "b", there are numerous ways to represent shears:
      *
-     * eta = "conformal shear", a/b = exp(eta)
-     * g = "reduced shear", g=(a-b)/(a+b)
-     * e = "distortion", e=(a^2-b^2)/(a^2+b^2)
-     * q = "axis ratio", q=b/a
-     * To specify both components, we have a value Beta that is the
-     * real-space position angle of the major axis, i.e. e1 = e cos(2*Beta) and e2 = e sin(2*Beta).
+     * eta = "conformal shear", a/b = exp(|eta|)
+     *
+     * g   = "reduced shear", |g| = (a-b)/(a+b)
+     *
+     * e   = "distortion", |e| = (a^2-b^2)/(a^2+b^2)
+     *
+     * q   = "axis ratio", |q|=b/a
+     * 
+     * To specify both components, we have a value Beta that is the real-space position angle of 
+     * the major axis, i.e. e1 = e cos(2*Beta) and e2 = e sin(2*Beta).
      *
      * Shears are represented internally by e1 and e2, which relate to second moments via
-     * e1 = (Mxx - Myy) / (Mxx + Myy)
-     * e2 = 2 Mxy / (Mxx + Myy)
-     * however, given that lensing specialists most commonly think in terms of reduced shear, the
+     * e1 = (Mxx - Myy) / (Mxx + Myy),
+     * e2 = 2 Mxy / (Mxx + Myy).
+     *
+     * However, given that lensing specialists most commonly think in terms of reduced shear, the
      * constructor that takes two numbers expects (g1, g2).  A user who wishes to specify another
      * type of shape should use methods, i.e.
      *     s = Shear();
      *     s.setE1E2(my_e1, my_e2);
      */
 
-=======
-     * @brief Class for describing a shear.
-     *
-     * Shear is represented internally by e1 and e2, which are the second-moment
-     * definitions: ellipse with axes a & b has e=(a^2-b^2)/(a^2+b^2).
-     * But you can also get/set the ellipticity by two other measures:
-     *
-     * g is "reduced shear" such that g=(a-b)/(a+b)
-     * eta is "conformal shear" such that a/b = exp(eta).
-     * Beta is always the position angle of major axis.
-     *
-     */
->>>>>>> aa3dafac
     class Shear 
     {
         friend Shear operator*(const double, const Shear& );
 
     public:
-<<<<<<< HEAD
-        // Construct w/o variance
+        /** 
+         * @brief Construct without variance / without initializing transformation matrix.
+         *
+         * @param[in] g1 first component (reduced shear definition).
+         * @param[in] g2 second shear component (reduced shear definition).
+         */
         explicit Shear(double g1=0., double g2=0.) :
             hasMatrix(false), matrixA(0), matrixB(0), matrixC(0)
                 { setG1G2(g1, g2); }
-=======
-        /** 
-         * @brief Construct without variance / without initializing transformation matrix.
-         *
-         * @param[in] _e1 e1 shear component (second moment definition).
-         * @param[in] _e2 e2 shear component (second moment definitiion).
-         *
-         */
-        explicit Shear(double _e1=0., double _e2=0.) : 
-            e1(_e1),e2(_e2), hasMatrix(false),
-            matrixA(0), matrixB(0), matrixC(0)
-        {} 
->>>>>>> aa3dafac
 
         /// @brief Copy constructor.
         Shear(const Shear& rhs) :
@@ -107,11 +83,11 @@
             return *this;
         }
 
-        /// @brief Set (e1, e2) using second moment definition.
+        /// @brief Set (e1, e2) using distortion definition.
         Shear& setE1E2(double e1in=0., double e2in=0.);
 
         /** 
-         * @brief Set (|e|, beta) polar ellipticity representation using second moment definition.
+         * @brief Set (|e|, beta) polar ellipticity representation using distortion definition.
          * beta must be an Angle.
          */
         Shear& setEBeta(double etain=0., Angle betain=Angle());
@@ -125,16 +101,16 @@
         /// @brief set (g1, g2) using reduced shear |g| = (a-b)/(a+b) definition.
         Shear& setG1G2(double g1in=0., double g2in=0.);
 
-        /// @brief Get e1 using second moment definition.
+        /// @brief Get e1 using distortion definition.
         double getE1() const { return e1; }
 
-        /// @brief Get e2 using second moment definition.
+        /// @brief Get e2 using distortion definition.
         double getE2() const { return e2; }
 
-        /// @brief Get |e| using second moment definition.
+        /// @brief Get |e| using distortion definition.
         double getE() const { return std::sqrt(e1*e1+e2*e2); }
 
-        /// @brief Get |e|^2 using second moment definition.
+        /// @brief Get |e|^2 using distortion definition.
         double getESq() const { return e1*e1+e2*e2; }
 
         /// @brief Get polar angle beta (returns an Angle class object).
@@ -143,20 +119,22 @@
         /// @brief Get |eta| using conformal shear definition.
         double getEta() const { return atanh(std::sqrt(e1*e1+e2*e2)); } //error checking?
 
-        // g = gamma / (1-kappa)  ...Barney: I don't think this is a helpful comment really!
-
         /// @brief Get |g| using reduced shear |g| = (a-b)/(a+b) definition.
         double getG() const 
         {
             double e=getE();  
             return e>0. ? (1-std::sqrt(1-e*e))/e : 0.;
         }
+
+        /// @brief Get g1 using reduced shear |g| = (a-b)/(a+b) definition.
         double getG1() const
         {
             double esq = getESq();
             double scale = (esq>1.e-6) ? (1.-std::sqrt(1.-esq))/esq : 0.5;
             return e1*scale;
         }
+
+        /// @brief Get g1 using reduced shear |g| = (a-b)/(a+b) definition.
         double getG2() const
         {
             double esq = getESq();
@@ -193,20 +171,20 @@
         /**
          * @brief Composition operation.
          *
+         * Note that this 'addition' is ***not commutative***!
+         *
          * @returns Ellipticity of circle that is sheared first by RHS and then by
          * LHS Shear.  
-         *
-         * Note that this 'addition' is ***not commutative***!
          */
         Shear operator+(const Shear& ) const;
 
         /**
          * @brief Composition (with RHS negation) operation.
          *
+         * Note that this 'subtraction' is ***not commutative***!
+         *
          * @returns Ellipticity of circle that is sheared first by the negative RHS and then by
-         * LHS Shear.  
-         *
-         * Note that this 'subtraction' is ***not commutative***!
+         * LHS Shear.
          */ 
         Shear operator-(const Shear& ) const;
         
@@ -214,42 +192,53 @@
         // and the operand is RHS of + or - .
         
         /**
-         * @brief Inplace composition operation.
+         * @brief Inplace composition operation. 
+         *
+         * Note that this 'addition' is ***not commutative***!
+         *
+         * In the += operation, this is LHS and the operand is RHS of +.
          *
          * @returns Ellipticity of circle that is sheared first by RHS and then by
-         * LHS Shear.  
-         *
-         * Note that this 'addition' is ***not commutative***!
-         *
-         * In the += operation, this is LHS and the operand is RHS of +.
+         * LHS Shear. 
          */
         Shear& operator+=(const Shear& );
         
         /**
          * @brief Inplace composition (with RHS negation) operation.
          *
+         * Note that this 'addition' is ***not commutative***!
+         *
+         * In the -= operation, this is LHS and the operand is RHS of -.
+         *
          * @returns Ellipticity of circle that is sheared first by the negative RHS and then by
-         * LHS Shear.  
-         *
-         * Note that this 'addition' is ***not commutative***!
-         *
-         * In the -= operation, this is LHS and the operand is RHS of -.
+         * LHS Shear.
          */
         Shear& operator-=(const Shear& );
 
-        // Give the rotation angle for this+rhs:
-        Angle rotationWith(const Shear& rhs) const;
-        // Detail on the above: s1 + s2 operation on points in
-        // the plane induces a rotation as well as a shear.
-        // Above method tells you what the rotation was for LHS+RHS
-
+        /** @brief Give the rotation angle for this+rhs.
+         *
+         * Detail on the above: s1 + s2 operation on points in
+         * the plane induces a rotation as well as a shear.
+         * Above method tells you what the rotation was for LHS+RHS.
+         */
+        Angle rotationWith(const Shear& rhs) const; 
+
+        ///@brief Test equivalence by comparing e1 and e2.
         bool operator==(const Shear& rhs) const 
         { return e1==rhs.e1 && e2==rhs.e2; }
 
+        ///@brief Test non-equivalence by comparing e1 and e2.
         bool operator!=(const Shear& rhs) const 
         { return e1!=rhs.e1 || e2!=rhs.e2; }
 
-        // Classes that treat shear as a point-set map:
+        // Classes thattreat shear as a point-set map:
+        /**
+         * @brief Forward transformation from image to source plane coordinates under shear.
+         *
+         * @param[in] p  2D vector Position in image plane.
+         *
+         * @returns      2D vector Position in source plane.
+         */
         template <class T>
         Position<T> fwd(Position<T> p) const 
         {
@@ -259,6 +248,13 @@
             return out;
         }
 
+        /**
+         * @brief Inverse transformation from source to image plane coordinates under shear.
+         *
+         * @param[in] p  2D vector Position in source plane.
+         *
+         * @returns      2D vector Position in image plane.
+         */
         template <class T>
         Position<T> inv(Position<T> p) const 
         {
@@ -268,10 +264,13 @@
             return out;
         }
 
-        // Get matrix representation of the forward transformation.
-        // Matrix is   ... and in limit of small shear:
-        // (  a   c     =    (  1+g1  g2
-        //    c   b )            g2  1-g1 )
+        /**
+         * @brief Get matrix representation of the forward transformation.
+         *
+         * Matrix is   ... and in limit of small shear:
+         *  ( a   c     =    ( 1+g1  g2
+         *    c   b )            g2  1-g1 )
+         */
         void getMatrix(double& a, double& b, double& c) const 
         { calcMatrix(); a=matrixA; b=matrixB; c=matrixC; }
 
