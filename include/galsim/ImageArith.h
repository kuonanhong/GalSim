--- conflicted
+++ resolved
@@ -87,7 +87,6 @@
     }
 
     /**
-<<<<<<< HEAD
      *  @brief Call a function of (value, i, j) on each pixel value
      */
     template <typename T, typename Op>
@@ -107,32 +106,12 @@
             } else {
                 for (int j=ymin; j<=ymax; j++, ptr+=skip)
                     for (int i=xmin; i<=xmax; i++, ptr+=step) f(*ptr,i,j);
-=======
-     *  @brief Replace image with a function of its pixel values.
-     */
-    template <typename T, typename Op>
-    Op transform_pixel(ImageView<T> image, Op f)
-    {
-        T* ptr = image.getData();
-        if (ptr) {
-            const int skip = image.getNSkip();
-            const int step = image.getStep();
-            const int nrow = image.getNRow();
-            const int ncol = image.getNCol();
-            if (step == 1) {
-                for (int j=0; j<nrow; j++, ptr+=skip)
-                    for (int i=0; i<ncol; i++, ++ptr) *ptr = f(*ptr);
-            } else {
-                for (int j=0; j<nrow; j++, ptr+=skip)
-                    for (int i=0; i<ncol; i++, ptr+=step) *ptr = f(*ptr);
->>>>>>> 6a4776cf
             }
         }
         return f;
     }
 
     /**
-<<<<<<< HEAD
      *  @brief Replace image with a function of its pixel values.
      */
     template <typename T, typename Op>
@@ -158,10 +137,6 @@
     /**
      *  @brief Assign function of 2 images to 1st
      */
-=======
-     *  @brief Assign function of 2 images to 1st
-     */
->>>>>>> 6a4776cf
     template <typename T1, typename T2, typename Op>
     Op transform_pixel(ImageView<T1> image1, const BaseImage<T2>& image2, Op f)
     {
@@ -383,7 +358,6 @@
 
     template <typename T>
     inline ImageView<T> operator/=(ImageView<T> im, T x)
-<<<<<<< HEAD
     { transform_pixel(im, bind2nd(std::divides<T>(),x)); return im; }
 
     template <typename T>
@@ -396,32 +370,12 @@
 
     template <typename T>
     inline ImageView<CT> operator/=(ImageView<CT> im, T x)
-    { transform_pixel(im, bind2nd(std::divides<T>(),x)); return im; }
+    { transform_pixel(im, bind2nd(std::divides<CT>(),x)); return im; }
 
     template <typename T>
     inline ImageAlloc<CT>& operator/=(ImageAlloc<CT>& im, const T& x)
     { im.view() /= x; return im; }
 
-=======
-    { transform_pixel(im, bind2nd(std::divides<T>(),x)); return im; }
-
-    template <typename T>
-    inline ImageAlloc<T>& operator/=(ImageAlloc<T>& im, const T& x)
-    { im.view() /= x; return im; }
-
-    template <typename T>
-    inline QuotIX<CT,T> operator/(const BaseImage<CT>& im, T x)
-    { return QuotIX<CT,T>(im,x); }
-
-    template <typename T>
-    inline ImageView<CT> operator/=(ImageView<CT> im, T x)
-    { transform_pixel(im, bind2nd(std::divides<CT>(),x)); return im; }
-
-    template <typename T>
-    inline ImageAlloc<CT>& operator/=(ImageAlloc<CT>& im, const T& x)
-    { im.view() /= x; return im; }
-
->>>>>>> 6a4776cf
 #undef CT
 
     //
