--- conflicted
+++ resolved
@@ -67,24 +67,6 @@
         /// @brief Boxcar is trivially sampled by drawing 2 uniform deviates.
         boost::shared_ptr<PhotonArray> shoot(int N, UniformDeviate ud) const;
 
-<<<<<<< HEAD
-        // Override for better efficiency:
-        void fillKGrid(KTable& kt) const;
-        // Override to put in fractional edge values:
-        void fillXGrid(XTable& xt) const;
-
-        template <typename T>
-        double fillXImage(ImageView<T>& I, double gain) const;
-
-        double doFillXImage(ImageView<float>& I, double gain) const
-        { return fillXImage(I,gain); }
-        double doFillXImage(ImageView<double>& I, double gain) const
-        { return fillXImage(I,gain); }
-        double doFillXImage(ImageView<int32_t>& I, double gain) const
-        { return fillXImage(I,gain); }
-        double doFillXImage(ImageView<int16_t>& I, double gain) const
-        { return fillXImage(I,gain); }
-=======
         // Override both for efficiency and to put in fractional edge values which
         // don't happen with normal calls to xValue.
         void fillXValue(tmv::MatrixView<double> val,
@@ -100,7 +82,6 @@
         void fillKValue(tmv::MatrixView<std::complex<double> > val,
                         double x0, double dx, double dxy,
                         double y0, double dy, double dyx) const;
->>>>>>> 3031580e
 
     private:
         double _xw;   ///< Boxcar function is `xw` x `yw` across.
